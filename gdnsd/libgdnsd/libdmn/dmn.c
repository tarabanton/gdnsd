--- conflicted
+++ resolved
@@ -357,17 +357,11 @@
 //  the status of the daemon is polled repeatedly at 100ms
 //  delay intervals
 // Function returns when either the process is dead or
-<<<<<<< HEAD
-//  our timeouts all expired.  Total timeout is 15s in 100ms
-//  increments.
-// True retval indicates daemon is still running
+//  our delays all expired.  Total timeout is 15s.
+// True retval indicates daemon is still running.
 // It is critical that this function doesn't contain any
 //   faliure-points (dmn_assert or dmn_log_fatal), see
 //   the systemd restart code in _acquire_pidfile().
-=======
-//  our delays all expired.  Total timeout is 15s.
-// True retval indicates daemon is still running.
->>>>>>> c38cddb6
 static bool terminate_pid_and_wait(pid_t pid) {
     bool still_running = false;
 
