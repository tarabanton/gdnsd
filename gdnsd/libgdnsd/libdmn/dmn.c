--- conflicted
+++ resolved
@@ -927,15 +927,9 @@
 
     // Success - assuming writing to our locked pidfile doesn't fail!
     if(ftruncate(pidfd, 0))
-<<<<<<< HEAD
-        dmn_log_fatal("truncating pidfile failed: %s", dmn_strerror(errno));
+        dmn_log_fatal("truncating pidfile failed: %s", dmn_logf_errno());
     if(dprintf(pidfd, "%li\n", (long)pid) < 2)
-        dmn_log_fatal("dprintf to pidfile failed: %s", dmn_strerror(errno));
-=======
-        dmn_log_fatal("truncating pidfile failed: %s", dmn_logf_errno());
-    if(dprintf(pidfd, "%li\n", (long)getpid()) < 2)
         dmn_log_fatal("dprintf to pidfile failed: %s", dmn_logf_errno());
->>>>>>> 53255228
 
     // leak of pidfd here is intentional, it stays open/locked for the duration
     //   of the daemon's execution.  Daemon death by any means unlocks-on-close,
