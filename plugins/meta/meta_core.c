/* Copyright © 2012 Brandon L Black <blblack@gmail.com>
 *
 * This file is part of gdnsd
 *
 * gdnsd is free software: you can redistribute it and/or modify
 * it under the terms of the GNU General Public License as published by
 * the Free Software Foundation, either version 3 of the License, or
 * (at your option) any later version.
 *
 * gdnsd is distributed in the hope that it will be useful,
 * but WITHOUT ANY WARRANTY; without even the implied warranty of
 * MERCHANTABILITY or FITNESS FOR A PARTICULAR PURPOSE.  See the
 * GNU General Public License for more details.
 *
 * You should have received a copy of the GNU General Public License
 * along with gdnsd.  If not, see <http://www.gnu.org/licenses/>.
 *
 */

// This isn't a valid whole source file, it is #included
//   from geoip.c and metafo.c as common, shared code
//   using macro constructs and pre-defined static function
//   names to differentiate.

// forward slashes are not allowed in configured
//  resource names for this plugin, because that's
//  used as a delimiter for synthetic resources...

// only 24 bits storage for true resource numbers,
//  which are indices to the resources[] array.

// upper 8-bits of resource numbers, as communicated
//  to/from the rest of gdnsd, are for synthetic
//  sub-resources that reference a particular datacenter
//  index within the resource directly. e.g. given
//  two datacenters named "us" and "eu":
//     www    DYNA metafo!web
//     www-us DYNA metafo!web/us
//     www-eu DYNA metafo!web/eu

static const unsigned DC_SHIFT      = 24U;
static const unsigned MAX_RESOURCES = 0x01000000U; // as a count
static const unsigned RES_MASK      = 0x00FFFFFFU;
static const unsigned DC_MASK       = 0xFF000000U;

static const char DEFAULT_SVCNAME[] = "up";

typedef struct {
    char* dc_name;
    unsigned map_mon_idx; // admin state for map-level datacenter, only used by plugin_geoip
    unsigned dc_mon_idx; // admin state for the datacenter itself, in this resource
    bool is_cname; // which union member below
    union {
        struct { // sub-plugin case
            const plugin_t* plugin;
            char* plugin_name;
            char* res_name;
            unsigned res_num;
        };
        struct { // cname case
            uint8_t* dname;
            unsigned* indices;
            unsigned num_svcs;
        };
    };
} dc_t;

typedef struct {
    char* name;
    dc_t* dcs;
    unsigned map;
    unsigned num_dcs;
} resource_t;

static unsigned num_res;
static resource_t* resources;

// retval is new storage.
// "plugin", if existed in config, will be marked afterwards
F_NONNULL
static char* get_defaulted_plugname(const vscf_data_t* cfg, const char* resname, const char* dcname) {
    dmn_assert(cfg);

    char* rv;
    const vscf_data_t* plugname_data = vscf_hash_get_data_byconstkey(cfg, "plugin", true);
    if(plugname_data) {
        if(!vscf_is_simple(plugname_data))
            log_fatal("plugin_" PNSTR ": resource '%s': datacenter '%s': value of 'plugin' must be a string", resname, dcname);
        rv = strdup(vscf_simple_get_data(plugname_data));
    }
    else {
        rv = strdup("multifo");
    }

    return rv;
}

F_NONNULL
static void inject_child_plugin_config(dc_t* this_dc, const char* resname, vscf_data_t* cfg) {
    dmn_assert(this_dc); dmn_assert(resname); dmn_assert(cfg);
    dmn_assert(this_dc->dc_name);

    char* child_resname = gdnsd_str_combine_n(5, PNSTR, "_", resname, "_", this_dc->dc_name);
    this_dc->res_name = child_resname;

    // Move up 2 layers: dcX -> dcmap -> resX
    vscf_data_t* res_cfg = (vscf_data_t*)cfg;
    for(unsigned i = 0; i < 2; i++) {
        res_cfg = (vscf_data_t*)vscf_get_parent(res_cfg);
        dmn_assert(res_cfg);
    }

    // Move up 3 more layers:
    //   resX -> resources -> metafo|geoip -> plugins
    vscf_data_t* plugins_top = res_cfg;
    for(unsigned i = 0; i < 3; i++) {
        plugins_top = (vscf_data_t*)vscf_get_parent(plugins_top);
        dmn_assert(plugins_top);
    }

    // synth multifo stanza for: dc1 => 192.0.2.1, or dc1 => [ 192.0.2.1, ... ]
    bool cfg_synthed = false;
    if(!vscf_is_hash(cfg)) { // synthesize a hash for multifo for single/array
        vscf_data_t* newhash = vscf_hash_new();
        vscf_data_t* plugname_cfg = vscf_simple_new("multifo", 7);
        vscf_hash_add_val("plugin", 6, newhash, plugname_cfg);
        const unsigned alen = vscf_array_get_len(cfg);
        for(unsigned i = 0; i < alen; i++) {
            const vscf_data_t* this_addr_cfg = vscf_array_get_data(cfg, i);
            if(!vscf_is_simple(this_addr_cfg))
                log_fatal("plugin_" PNSTR ": resource '%s': datacenter '%s': if defined as an array, array values must all be address strings", resname, this_dc->dc_name);
            const unsigned lnum = i + 1;
            char lbuf[12];
            snprintf(lbuf, 12, "%u", lnum);
            vscf_hash_add_val(lbuf, strlen(lbuf), newhash, vscf_clone(this_addr_cfg, false));
        }
        cfg_synthed = true;
        cfg = newhash;
    }

    // inherit resource-level stuff down to dc-level
    vscf_hash_inherit_all(res_cfg, cfg, true);

    this_dc->plugin_name = get_defaulted_plugname(cfg, resname, this_dc->dc_name);
    if(!strcmp(this_dc->plugin_name, PNSTR))
        log_fatal("plugin_" PNSTR ": resource '%s': datacenter '%s': plugin_" PNSTR " cannot synthesize config for itself...", resname, this_dc->dc_name);

    // Create top-level plugins => { foo => {} } if necc
    vscf_data_t* plug_cfg = (vscf_data_t*)vscf_hash_get_data_bystringkey(plugins_top, this_dc->plugin_name, false);
    if(!plug_cfg) {
        plug_cfg = vscf_hash_new();
        vscf_hash_add_val(this_dc->plugin_name, strlen(this_dc->plugin_name), plugins_top, plug_cfg);
    }

    // special-case for geoip -> metafo synthesis, use resources sub-stanza
    if(!strcmp(this_dc->plugin_name, "metafo")) {
        vscf_data_t* synth_res_cfg = (vscf_data_t*)vscf_hash_get_data_byconstkey(plug_cfg, "resources", false);
        if(!synth_res_cfg) {
            synth_res_cfg = vscf_hash_new();
            vscf_hash_add_val("resources", strlen("resources"), plug_cfg, synth_res_cfg);
        }
        plug_cfg = synth_res_cfg; // for below
    }

    // Check if resource already exists
    if(vscf_hash_get_data_bystringkey(plug_cfg, child_resname, false))
        log_fatal("plugin_" PNSTR ": resource '%s': datacenter '%s': synthesis of resource '%s' for plugin '%s' failed (resource name already exists)", resname, this_dc->dc_name, child_resname, this_dc->plugin_name);

    // Add it, using clone() to skip marked key "plugin"
    vscf_hash_add_val(child_resname, strlen(child_resname), plug_cfg, vscf_clone(cfg, true));

    // destroy clone source if synthesized and disconnected from real config tree
    if(cfg_synthed) vscf_destroy(cfg);
}

F_NONNULL
static void config_res_perdc(const char* resname, const vscf_data_t* res_cfg, dc_t* this_dc, const char* dc_name, const vscf_data_t* dc_data) {
    dmn_assert(resname); dmn_assert(this_dc); dmn_assert(dc_name); dmn_assert(dc_data);

    this_dc->dc_name = strdup(dc_name);

    char* dc_mon_desc = gdnsd_str_combine_n(5, PNSTR, "/", resname, "/", dc_name);
    this_dc->dc_mon_idx = gdnsd_mon_admin(dc_mon_desc);
    free(dc_mon_desc);

    if(vscf_is_simple(dc_data)) {
        const char* textdata = vscf_simple_get_data(dc_data);
        if(*textdata == '%') {
            char* child_plugname = strdup(textdata + 1);
            this_dc->plugin_name = child_plugname;
            char* child_resname = strchr(child_plugname, '!');
            if(child_resname) {
                *child_resname++ = '\0';
                this_dc->res_name = strdup(child_resname);
            }
            if(!strcmp(this_dc->plugin_name, PNSTR) && !strcmp(this_dc->res_name, resname))
                log_fatal("plugin_" PNSTR ": resource '%s': not allowed to reference itself!", resname);
        }
        else if(*textdata == '!') {
            this_dc->res_name = strdup(textdata + 1);
            this_dc->plugin_name = get_defaulted_plugname(res_cfg, resname, dc_name);
            if(!strcmp(this_dc->plugin_name, PNSTR) && !strcmp(this_dc->res_name, resname))
                log_fatal("plugin_" PNSTR ": resource '%s': not allowed to reference itself!", resname);
        }
        else {
            dmn_anysin_t tempsin;
            if(gdnsd_anysin_getaddrinfo(textdata, NULL, &tempsin)) {
                // failed to parse as address, so set up direct CNAME if possible
                this_dc->is_cname = true;
                uint8_t* dname = malloc(256);
                dname_status_t dnstat = vscf_simple_get_as_dname(dc_data, dname);
                if(dnstat == DNAME_INVALID)
                    log_fatal("plugin_" PNSTR ": resource '%s': CNAME for datacenter '%s' is not a legal domainname", resname, dc_name);
                if(dnstat == DNAME_VALID)
                    dname = dname_trim(dname);
                this_dc->dname = dname;

                // service_types is already inherited from top-level to res-level, this gets
                //   it from res-level.  We don't currently allow for a per-dc sevice_types for CNAME,
                //   although it could be done, probably...
                const vscf_data_t* res_stypes = vscf_hash_get_data_byconstkey(res_cfg, "service_types", false);
                if(res_stypes) {
                    this_dc->num_svcs = vscf_array_get_len(res_stypes);
                    if(this_dc->num_svcs) {
                        this_dc->indices = malloc(sizeof(unsigned) * this_dc->num_svcs);
                        for(unsigned i = 0; i < this_dc->num_svcs; i++) {
                            const vscf_data_t* this_svc_cfg = vscf_array_get_data(res_stypes, i);
                            if(!vscf_is_simple(this_svc_cfg))
                                log_fatal("plugin_" PNSTR ": resource '%s': service_types values must be strings", resname);
                            this_dc->indices[i] = gdnsd_mon_cname(vscf_simple_get_data(this_svc_cfg), textdata, dname);
                        }
                    }
                }
                else {
                    this_dc->num_svcs = 1;
                    this_dc->indices = malloc(sizeof(unsigned));
                    this_dc->indices[0] = gdnsd_mon_cname(DEFAULT_SVCNAME, textdata, dname);
                }
            }
            else {
                inject_child_plugin_config(this_dc, resname, (vscf_data_t*)dc_data);
            }
        }
    }
    else {
        inject_child_plugin_config(this_dc, resname, (vscf_data_t*)dc_data);
    }

}

F_NONNULL
static dc_t* config_res_dcmap(const vscf_data_t* res_cfg, const unsigned mapnum, const vscf_data_t* dcmap_cfg, const char* resname) {
    dmn_assert(dcmap_cfg); dmn_assert(resname);
    dmn_assert(vscf_is_hash(dcmap_cfg));

    const unsigned num_dcs = vscf_hash_get_len(dcmap_cfg);
    dc_t* store = calloc((num_dcs + 1), sizeof(dc_t));
    for(unsigned i = 0; i < num_dcs; i++) {
        const char* dc_name = vscf_hash_get_key_byindex(dcmap_cfg, i, NULL);
        const unsigned dc_idx = map_get_dcidx(mapnum, dc_name);
        if(!dc_idx)
            log_fatal("plugin_" PNSTR ": resource '%s': datacenter name '%s' is not valid", resname, dc_name);
        dmn_assert(dc_idx <= num_dcs);
        dc_t* this_dc = &store[dc_idx];
#if META_MAP_ADMIN == 1
        this_dc->map_mon_idx = map_get_mon_idx(mapnum, dc_idx);
#endif
        const vscf_data_t* dc_data = vscf_hash_get_data_byindex(dcmap_cfg, i);
        config_res_perdc(resname, res_cfg, this_dc, dc_name, dc_data);
    }

    return store;
}

F_NONNULL
static void make_resource(resource_t* res, const char* res_name, const vscf_data_t* res_cfg) {
    dmn_assert(res);
    dmn_assert(res_name);
    dmn_assert(res_cfg);

    res->name = strdup(res_name);

    if(!vscf_is_hash(res_cfg))
        log_fatal("plugin_" PNSTR ": the value of resource '%s' must be a hash", res_name);

    res->map = res_get_mapnum(res_cfg, res_name);
    unsigned dc_count = map_get_len(res->map);
    dmn_assert(dc_count); // empty lists not allowed!

    // the core item: dcmap (dc -> result map)
    const vscf_data_t* dcs_cfg = vscf_hash_get_data_byconstkey(res_cfg, "dcmap", true);
    if(!dcs_cfg)
        log_fatal("plugin_" PNSTR ": resource '%s': missing required stanza 'dcmap'", res_name);
    if(!vscf_is_hash(dcs_cfg))
        log_fatal("plugin_" PNSTR ": resource '%s': 'dcmap' value must be a hash structure", res_name);

    // Get/check datacenter count
    res->num_dcs = vscf_hash_get_len(dcs_cfg);

    if(res->num_dcs != dc_count)
        log_fatal("plugin_" PNSTR ": resource '%s': the dcmap does not match the datacenters list", res_name);

    res->dcs = config_res_dcmap(res_cfg, res->map, dcs_cfg, res_name);
}

static gdnsd_sttl_t resolve_dc(const gdnsd_sttl_t* sttl_tbl, const dc_t* dc, unsigned threadnum, const uint8_t* origin, const client_info_t* cinfo, dyn_result_t* result) {
    dmn_assert(dc); dmn_assert(cinfo); dmn_assert(result);

    gdnsd_sttl_t rv;

    if(dc->is_cname) { // direct CNAME
        dmn_assert(origin); // detected at map_res time
        dmn_assert(dc->dname);
        gdnsd_result_add_cname(result, dc->dname, origin);
        rv = gdnsd_sttl_min(sttl_tbl, dc->indices, dc->num_svcs);
    }
    else {
        dmn_assert(dc->plugin && dc->plugin->resolve); // detected at map_res time
        rv = dc->plugin->resolve(threadnum, dc->res_num, origin, cinfo, result);
    }

#if META_MAP_ADMIN == 1
    // let forced sttl at the map level override "real" results
    if(sttl_tbl[dc->map_mon_idx] & GDNSD_STTL_FORCED)
        rv = sttl_tbl[dc->map_mon_idx];
#endif

    // let forced sttl at the dc level override both real results
    //   and map-level forcing (if both are forced and they differ,
    //   this is the more-specific of the two...)
    if(sttl_tbl[dc->dc_mon_idx] & GDNSD_STTL_FORCED)
        rv = sttl_tbl[dc->dc_mon_idx];

    return rv;
}

F_UNUSED F_NONNULL
static void resource_destroy(resource_t* res) {
    dmn_assert(res);
    free(res->name);
    if(res->dcs) {
        for(unsigned i = 1; i <= res->num_dcs; i++) {
            dc_t* dc = &res->dcs[i];
            free(dc->dc_name);
            if(dc->is_cname) {
                free(dc->dname);
                if(dc->num_svcs)
                    free(dc->indices);
            }
            else {
                free(dc->plugin_name);
                free(dc->res_name);
            }
        }
        free(res->dcs);
    }
}

<<<<<<< HEAD
/********** Callbacks from gdnsd **************/

void CB_LOAD_CONFIG(const vscf_data_t* config) {
    if(!config)
        log_fatal("plugin_" PNSTR ": configuration required in 'plugins' stanza");

    dmn_assert(vscf_is_hash(config));

    top_config_hook(config);
    const vscf_data_t* resources_cfg = vscf_hash_get_data_byconstkey(config, "resources", true);
    if(!resources_cfg)
        log_fatal("plugin_" PNSTR ": config has no 'resources' stanza");
    if(!vscf_is_hash(resources_cfg))
        log_fatal("plugin_" PNSTR ": 'resources' stanza must be a hash");

    num_res = vscf_hash_get_len(resources_cfg);
    if(num_res > MAX_RESOURCES)
        log_fatal("plugin_" PNSTR ": Maximum number of resources (%u) exceeded", MAX_RESOURCES);

    resources = calloc(num_res, sizeof(resource_t));

    for(unsigned i = 0; i < num_res; i++) {
        resource_t* res = &resources[i];
        const char* res_name = vscf_hash_get_key_byindex(resources_cfg, i, NULL);
        vscf_data_t* res_cfg = (vscf_data_t*)vscf_hash_get_data_byindex(resources_cfg, i);
        if(!vscf_is_hash(res_cfg))
            log_fatal("plugin_" PNSTR ": the value of resource '%s' must be a hash", res_name);
        vscf_hash_inherit_all(config, res_cfg, true);
        make_resource(res, res_name, res_cfg);
    }
}

int CB_MAP(const char* resname, const uint8_t* origin) {
    if(!resname)
        map_res_err("plugin_" PNSTR ": a resource name is required for plugin zonefile records");

    // Handle synthetic resname/dcname resources
    const char* slash = strchr(resname, '/');
    char* dcname = NULL;
    char* resname_copy = NULL;
    if(slash) {
        resname_copy = strdup(resname);
        const unsigned reslen = slash - resname;
        resname_copy[reslen] = '\0';
        resname = resname_copy;
        dcname = resname_copy + reslen + 1;
    }
=======
F_NONNULLX(1)
static int map_res_inner(const char* resname, const uint8_t* origin V_UNUSED, const char* dcname) {
    dmn_assert(resname);
>>>>>>> 93f1ad17

    for(unsigned i = 0; i < num_res; i++) {
        if(!strcmp(resname, resources[i].name)) { // match!
            const resource_t* res = &resources[i];
            unsigned fixed_dc_idx = 0;
            if(dcname) { // synthetic /dcname resource
                fixed_dc_idx = map_get_dcidx(resources[i].map, dcname);
                if(!fixed_dc_idx)
                    map_res_err("plugin_" PNSTR ": synthetic resource '%s/%s': datacenter '%s' does not exist for this resource", resname, dcname, dcname);
                dmn_assert(fixed_dc_idx < 256);
            }

            const unsigned min_dc = fixed_dc_idx ? fixed_dc_idx : 1;
            const unsigned max_dc = fixed_dc_idx ? fixed_dc_idx : res->num_dcs;
            for(unsigned j = min_dc; j <= max_dc; j++) {
                dc_t* this_dc = &res->dcs[j];
                if(this_dc->is_cname) {
                    if(!origin)
                        map_res_err("plugin_" PNSTR ": resource '%s': datacenter '%s' is configured as the fixed CNAME '%s', therefore this resource cannot be used in an address-only DYNA RR", res->name, this_dc->dc_name, logf_dname(this_dc->dname));
                    const uint8_t* dname = this_dc->dname;
                    if(dname_status(dname) == DNAME_PARTIAL) {
                        uint8_t dnbuf[256];
                        dname_copy(dnbuf, dname);
                        if(dname_cat(dnbuf, origin) != DNAME_VALID)
                            map_res_err("plugin_" PNSTR ": Name '%s' of resource '%s', when used at origin '%s', produces an invalid domainname", logf_dname(dname), res->name, logf_dname(origin));
                    }
                }
                else {
                    if(!this_dc->plugin) {
                        this_dc->plugin = gdnsd_plugin_find(this_dc->plugin_name);
                        if(!this_dc->plugin)
                            map_res_err("plugin_" PNSTR ": resource '%s': datacenter '%s': invalid plugin name '%s'", res->name, this_dc->dc_name, this_dc->plugin_name);
                    }

                    if(!this_dc->plugin->resolve)
                        map_res_err("plugin_" PNSTR ": resource '%s': datacenter '%s': plugin '%s' is not a resolver plugin", res->name, this_dc->dc_name, this_dc->plugin_name);

                    this_dc->res_num = 0;
                    if(this_dc->plugin->map_res) {
                        const int resnum = this_dc->plugin->map_res(this_dc->res_name, origin);
                        if(resnum < 0) {
                            if(origin)
                                map_res_err("plugin_" PNSTR ": resource '%s': datacenter '%s': plugin '%s' rejected DYNC resource name '%s' at origin '%s'", res->name, this_dc->dc_name, this_dc->plugin_name, this_dc->res_name, logf_dname(origin));
                            else
                                map_res_err("plugin_" PNSTR ": resource '%s': datacenter '%s': plugin '%s' rejected DYNA resource name '%s'", res->name, this_dc->dc_name, this_dc->plugin_name, this_dc->res_name);
                        }
                        this_dc->res_num = (unsigned)resnum;
                    }
                }
            }

            // Handle synthetic resname/dcname virtual resnum
            if(fixed_dc_idx)
                i |= (fixed_dc_idx << DC_SHIFT);
            return (int)i;
        }
    }

    map_res_err("plugin_" PNSTR ": Invalid resource name '%s' detected from zonefile lookup", resname);
}

<<<<<<< HEAD
gdnsd_sttl_t CB_RES(unsigned threadnum, unsigned resnum, const uint8_t* origin, const client_info_t* cinfo, dyn_result_t* result) {
=======
// NULL-ness of "origin" indicates DYNC vs DYNA lookup here...
static int map_res(const char* resname, const uint8_t* origin) {
    int rv = -1;

    if(!resname) {
        log_err("plugin_" PNSTR ": a resource name is required for plugin zonefile records");
    }
    else {
        const char* slash = strchr(resname, '/');
        if(slash) {
            // Handle synthetic resname/dcname resources
            char* resname_copy = strdup(resname);
            const unsigned reslen = slash - resname;
            resname_copy[reslen] = '\0';
            char* dcname = resname_copy + reslen + 1;
            rv = map_res_inner(resname_copy, origin, dcname);
            free(resname_copy);
        }
        else {
            rv = map_res_inner(resname, origin, NULL);
        }
    }

    return rv;
}

/********** Callbacks from gdnsd **************/

mon_list_t* CB_LOAD_CONFIG(const vscf_data_t* config) {
    if(!config)
        log_fatal("plugin_" PNSTR ": configuration required in 'plugins' stanza");

    dmn_assert(vscf_is_hash(config));

    top_config_hook(config);
    const vscf_data_t* resources_cfg = vscf_hash_get_data_byconstkey(config, "resources", true);
    if(!resources_cfg)
        log_fatal("plugin_" PNSTR ": config has no 'resources' stanza");
    if(!vscf_is_hash(resources_cfg))
        log_fatal("plugin_" PNSTR ": 'resources' stanza must be a hash");

    num_res = vscf_hash_get_len(resources_cfg);
    if(num_res > MAX_RESOURCES)
        log_fatal("plugin_" PNSTR ": Maximum number of resources (%u) exceeded", MAX_RESOURCES);

    resources = calloc(num_res, sizeof(resource_t));

    for(unsigned i = 0; i < num_res; i++) {
        resource_t* res = &resources[i];
        const char* res_name = vscf_hash_get_key_byindex(resources_cfg, i, NULL);
        vscf_data_t* res_cfg = (vscf_data_t*)vscf_hash_get_data_byindex(resources_cfg, i);
        if(!vscf_is_hash(res_cfg))
            log_fatal("plugin_" PNSTR ": the value of resource '%s' must be a hash", res_name);
        vscf_hash_inherit_all(config, res_cfg, true);
        make_resource(res, res_name, res_cfg);
    }

    return NULL;
}

int CB_MAP_A(const char* resname) {
    return map_res(resname, NULL);
}

#if DYNC_OK
int CB_MAP_C(const char* resname, const uint8_t* origin) {
    return map_res(resname, origin);
}
#endif

F_NONNULL
bool CB_RES_A(unsigned threadnum V_UNUSED, unsigned resnum, const client_info_t* cinfo, dynaddr_result_t* result) {
>>>>>>> 93f1ad17
    dmn_assert(cinfo); dmn_assert(result);

    // extract and clear any datacenter index from upper 8 bits
    //  (used for synthetic resname/dcname resources)
    const unsigned synth_dc = (resnum & DC_MASK) >> DC_SHIFT;
    const uint8_t synth_dclist[2] = { synth_dc, 0 };
    resnum &= RES_MASK;

    const resource_t* res = &resources[resnum];

    unsigned scope_mask_out = 0;
    const uint8_t* dclist;
    if(synth_dc)
        dclist = synth_dclist;
    else
        dclist = map_get_dclist(res->map, cinfo, &scope_mask_out);

    const gdnsd_sttl_t* sttl_tbl = gdnsd_mon_get_sttl_table();

    gdnsd_sttl_t rv = GDNSD_STTL_TTL_MAX;

    // empty dclist -> no results
    unsigned first_dc_num = *dclist;
    if(first_dc_num) {
        // iterate datacenters until we find a success or exhaust the list
        unsigned dcnum;
        while((dcnum = *dclist++)) {
            dmn_assert(dcnum <= res->num_dcs);
            gdnsd_result_wipe(result);
            gdnsd_result_reset_scope_mask(result);
            gdnsd_sttl_t this_rv = resolve_dc(sttl_tbl, &res->dcs[dcnum], threadnum, origin, cinfo, result);
            assert_valid_sttl(this_rv);
            rv = gdnsd_sttl_min2(rv, this_rv);
            if(!(this_rv & GDNSD_STTL_DOWN)) {
                rv &= ~GDNSD_STTL_DOWN;
                break;
            }
        }

        // all datacenters failed, in which case we keep the sttl from above...
        if(rv & GDNSD_STTL_DOWN) {
            gdnsd_result_wipe(result);
            gdnsd_result_reset_scope_mask(result);
            resolve_dc(sttl_tbl, &res->dcs[first_dc_num], threadnum, origin, cinfo, result);
        }
    }

    // This automatically combines in a sane way with any scope set by a subplugin
    gdnsd_result_add_scope_mask(result, scope_mask_out);

    assert_valid_sttl(rv);
    return rv;
}

#ifndef NDEBUG
// only in debug cases, to make it easier to find leaks...
void CB_EXIT(void) {
    for(unsigned i = 0; i < num_res; i++)
        resource_destroy(&resources[i]);
    free(resources);
    maps_destroy();
}
#endif<|MERGE_RESOLUTION|>--- conflicted
+++ resolved
@@ -356,59 +356,9 @@
     }
 }
 
-<<<<<<< HEAD
-/********** Callbacks from gdnsd **************/
-
-void CB_LOAD_CONFIG(const vscf_data_t* config) {
-    if(!config)
-        log_fatal("plugin_" PNSTR ": configuration required in 'plugins' stanza");
-
-    dmn_assert(vscf_is_hash(config));
-
-    top_config_hook(config);
-    const vscf_data_t* resources_cfg = vscf_hash_get_data_byconstkey(config, "resources", true);
-    if(!resources_cfg)
-        log_fatal("plugin_" PNSTR ": config has no 'resources' stanza");
-    if(!vscf_is_hash(resources_cfg))
-        log_fatal("plugin_" PNSTR ": 'resources' stanza must be a hash");
-
-    num_res = vscf_hash_get_len(resources_cfg);
-    if(num_res > MAX_RESOURCES)
-        log_fatal("plugin_" PNSTR ": Maximum number of resources (%u) exceeded", MAX_RESOURCES);
-
-    resources = calloc(num_res, sizeof(resource_t));
-
-    for(unsigned i = 0; i < num_res; i++) {
-        resource_t* res = &resources[i];
-        const char* res_name = vscf_hash_get_key_byindex(resources_cfg, i, NULL);
-        vscf_data_t* res_cfg = (vscf_data_t*)vscf_hash_get_data_byindex(resources_cfg, i);
-        if(!vscf_is_hash(res_cfg))
-            log_fatal("plugin_" PNSTR ": the value of resource '%s' must be a hash", res_name);
-        vscf_hash_inherit_all(config, res_cfg, true);
-        make_resource(res, res_name, res_cfg);
-    }
-}
-
-int CB_MAP(const char* resname, const uint8_t* origin) {
-    if(!resname)
-        map_res_err("plugin_" PNSTR ": a resource name is required for plugin zonefile records");
-
-    // Handle synthetic resname/dcname resources
-    const char* slash = strchr(resname, '/');
-    char* dcname = NULL;
-    char* resname_copy = NULL;
-    if(slash) {
-        resname_copy = strdup(resname);
-        const unsigned reslen = slash - resname;
-        resname_copy[reslen] = '\0';
-        resname = resname_copy;
-        dcname = resname_copy + reslen + 1;
-    }
-=======
 F_NONNULLX(1)
-static int map_res_inner(const char* resname, const uint8_t* origin V_UNUSED, const char* dcname) {
+static int map_res_inner(const char* resname, const uint8_t* origin, const char* dcname) {
     dmn_assert(resname);
->>>>>>> 93f1ad17
 
     for(unsigned i = 0; i < num_res; i++) {
         if(!strcmp(resname, resources[i].name)) { // match!
@@ -470,11 +420,40 @@
     map_res_err("plugin_" PNSTR ": Invalid resource name '%s' detected from zonefile lookup", resname);
 }
 
-<<<<<<< HEAD
-gdnsd_sttl_t CB_RES(unsigned threadnum, unsigned resnum, const uint8_t* origin, const client_info_t* cinfo, dyn_result_t* result) {
-=======
-// NULL-ness of "origin" indicates DYNC vs DYNA lookup here...
-static int map_res(const char* resname, const uint8_t* origin) {
+
+/********** Callbacks from gdnsd **************/
+
+void CB_LOAD_CONFIG(const vscf_data_t* config) {
+    if(!config)
+        log_fatal("plugin_" PNSTR ": configuration required in 'plugins' stanza");
+
+    dmn_assert(vscf_is_hash(config));
+
+    top_config_hook(config);
+    const vscf_data_t* resources_cfg = vscf_hash_get_data_byconstkey(config, "resources", true);
+    if(!resources_cfg)
+        log_fatal("plugin_" PNSTR ": config has no 'resources' stanza");
+    if(!vscf_is_hash(resources_cfg))
+        log_fatal("plugin_" PNSTR ": 'resources' stanza must be a hash");
+
+    num_res = vscf_hash_get_len(resources_cfg);
+    if(num_res > MAX_RESOURCES)
+        log_fatal("plugin_" PNSTR ": Maximum number of resources (%u) exceeded", MAX_RESOURCES);
+
+    resources = calloc(num_res, sizeof(resource_t));
+
+    for(unsigned i = 0; i < num_res; i++) {
+        resource_t* res = &resources[i];
+        const char* res_name = vscf_hash_get_key_byindex(resources_cfg, i, NULL);
+        vscf_data_t* res_cfg = (vscf_data_t*)vscf_hash_get_data_byindex(resources_cfg, i);
+        if(!vscf_is_hash(res_cfg))
+            log_fatal("plugin_" PNSTR ": the value of resource '%s' must be a hash", res_name);
+        vscf_hash_inherit_all(config, res_cfg, true);
+        make_resource(res, res_name, res_cfg);
+    }
+}
+
+int CB_MAP(const char* resname, const uint8_t* origin) {
     int rv = -1;
 
     if(!resname) {
@@ -499,53 +478,7 @@
     return rv;
 }
 
-/********** Callbacks from gdnsd **************/
-
-mon_list_t* CB_LOAD_CONFIG(const vscf_data_t* config) {
-    if(!config)
-        log_fatal("plugin_" PNSTR ": configuration required in 'plugins' stanza");
-
-    dmn_assert(vscf_is_hash(config));
-
-    top_config_hook(config);
-    const vscf_data_t* resources_cfg = vscf_hash_get_data_byconstkey(config, "resources", true);
-    if(!resources_cfg)
-        log_fatal("plugin_" PNSTR ": config has no 'resources' stanza");
-    if(!vscf_is_hash(resources_cfg))
-        log_fatal("plugin_" PNSTR ": 'resources' stanza must be a hash");
-
-    num_res = vscf_hash_get_len(resources_cfg);
-    if(num_res > MAX_RESOURCES)
-        log_fatal("plugin_" PNSTR ": Maximum number of resources (%u) exceeded", MAX_RESOURCES);
-
-    resources = calloc(num_res, sizeof(resource_t));
-
-    for(unsigned i = 0; i < num_res; i++) {
-        resource_t* res = &resources[i];
-        const char* res_name = vscf_hash_get_key_byindex(resources_cfg, i, NULL);
-        vscf_data_t* res_cfg = (vscf_data_t*)vscf_hash_get_data_byindex(resources_cfg, i);
-        if(!vscf_is_hash(res_cfg))
-            log_fatal("plugin_" PNSTR ": the value of resource '%s' must be a hash", res_name);
-        vscf_hash_inherit_all(config, res_cfg, true);
-        make_resource(res, res_name, res_cfg);
-    }
-
-    return NULL;
-}
-
-int CB_MAP_A(const char* resname) {
-    return map_res(resname, NULL);
-}
-
-#if DYNC_OK
-int CB_MAP_C(const char* resname, const uint8_t* origin) {
-    return map_res(resname, origin);
-}
-#endif
-
-F_NONNULL
-bool CB_RES_A(unsigned threadnum V_UNUSED, unsigned resnum, const client_info_t* cinfo, dynaddr_result_t* result) {
->>>>>>> 93f1ad17
+gdnsd_sttl_t CB_RES(unsigned threadnum, unsigned resnum, const uint8_t* origin, const client_info_t* cinfo, dyn_result_t* result) {
     dmn_assert(cinfo); dmn_assert(result);
 
     // extract and clear any datacenter index from upper 8 bits
