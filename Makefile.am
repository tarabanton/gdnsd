
# Where we keep m4 files for aclocal
ACLOCAL_AMFLAGS = -I m4

# Subdirectories to recurse into
SUBDIRS = gdnsd plugins docs t

<<<<<<< HEAD
MISC_DOCS = README INSTALL AUTHORS COPYING ChangeLog
=======
MISC_DOCS = README.md INSTALL AUTHORS COPYING ChangeLog

>>>>>>> 6370e2dc
EXTRA_DIST = docs.am pkg
BUILT_SOURCES = cfg-dirs.h
CLEANFILES = cfg-dirs.h

# Some junk autotools doesn't seem to clean on its own
DISTCLEANFILES = config.h.in~ configure.ac~

# kill distfiles and coverage junk on maintainer-clean
MAINTAINERCLEANFILES = *.info gdnsd-*.tar.*

cfg-dirs.h:	Makefile
	$(AM_V_GEN)echo '#define GDNSD_DEF_ROOTDIR "$(GDNSD_DEF_ROOTDIR)"' >$@
	@echo '#define GDNSD_LIBDIR "$(libdir)/gdnsd"' >>$@

test:	check

libtool: $(LIBTOOL_DEPS) 
	$(SHELL) ./config.status --recheck 

all-local: libtool

# This creates an empty skeleton in e.g. /srv/gdnsd
# It's not executed as part of "make install", because it
#   doesn't live within $prefix, and this "make distcheck"
#   would fail on it...
install-gdnsd-rootdir:
	umask 022
	$(MKDIR_P) "$(DESTDIR)$(GDNSD_DEF_ROOTDIR)/etc/zones"
	$(MKDIR_P) "$(DESTDIR)$(GDNSD_DEF_ROOTDIR)/etc/geoip"
	$(MKDIR_P) "$(DESTDIR)$(GDNSD_DEF_ROOTDIR)/var"

install-exec-hook:
	@echo
	@echo === READ ME ===
	@echo You may need to create the user \"$(PACKAGE_NAME)\" if you have not done so already.
	@echo The default data root directory is \"$(GDNSD_DEF_ROOTDIR)\".  For a quick default
	@echo   static configuration, places your zonefiles \(named for their zones\) in the
	@echo   directory \"$(GDNSD_DEF_ROOTDIR)/etc/zones/\", and invoke \"$(PACKAGE_NAME) start\"
	@echo   as root.
	@echo You can run \"make install-gdnsd-rootdir\" to have the basic directory layout created for you.

check-download:
	@$(MAKE) $(AM_MAKEFLAGS) -C plugins check-download

clean-local:
	@rm -rf $(top_srcdir)/wikidocs

include $(top_srcdir)/docs.am<|MERGE_RESOLUTION|>--- conflicted
+++ resolved
@@ -5,12 +5,7 @@
 # Subdirectories to recurse into
 SUBDIRS = gdnsd plugins docs t
 
-<<<<<<< HEAD
-MISC_DOCS = README INSTALL AUTHORS COPYING ChangeLog
-=======
 MISC_DOCS = README.md INSTALL AUTHORS COPYING ChangeLog
-
->>>>>>> 6370e2dc
 EXTRA_DIST = docs.am pkg
 BUILT_SOURCES = cfg-dirs.h
 CLEANFILES = cfg-dirs.h
