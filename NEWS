--- conflicted
+++ resolved
@@ -1,5 +1,3 @@
-<<<<<<< HEAD
-=======
 2.0.0 - 2014-10-02
   *** Commandline / Signal changes:
     * The signal for zone data reloads is now SIGUSR1, not SIGHUP.
@@ -224,7 +222,6 @@
       plugin_weighted: deprecate "cnames" stanza
         (both of these are to smooth out the 2.x transition)
 
->>>>>>> b273c6ad
 1.11.4 - 2014-07-18
     Major bugfix: The SOA record returned in the auth section of
       negative responses (NXDOMAIN and NODATA) had an incorrect TTL.
