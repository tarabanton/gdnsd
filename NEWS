<<<<<<< HEAD
2.1.2 - 2015-05-06
    * Cherrypicked manpage title bugfix from v2.2.0 - (was f7672493 there)
      (Because newer perl pod2man commands fail completely without
      a valid title)
=======
2.2.0 - 2014-12-30
  *** Bugfixes:
    * fix for zero-length configuration strings causing assertion failure
      in developer-debug builds
    * fix for crash/assertfail if admin_state file contents are
      defined by the user as an array instead of a hash
    * restored the logging of monitored state transitions, which was
      omitted in earlier 2.x releases but present in 1.x.

  *** Features:
    * If the admin_state file exists but doesn't parse correctly, that will
      now be a fatal error for startup or checkconf.  Previously the error was
      logged but startup/checkconf was successful.
    * plugin_geoip: Support for MaxMind GeoIP2 databases.  Requires
      libmaxminddb at build time to enable, which is a new optional build
      dependency.
    * plugin_geoip: Added v6->v4 translations for 64:ff9b::/96, the 'Well
      Known Prefix' from RFC6052 used for e.g. NAT64.
    * The http stats server now supports atomic flush-after-fetch behavior if
      given the query argument '?f=1', so that the stat counts are 'since last
      flush' instead of 'since startup'.  The flushed state is shared between
      all clients using the argument.  Does not affect stats for clients not
      using the argument.
    * New optional compile-time dependency on libunwind.  If available,
      dmn_assert() in developer builds and certain fatal errors in production
      builds will produce stack backtraces before terminating the process.
    * Security is a little tighter by default now on Linux due to prctl()
      PR_SET_NO_NEW_PRIVS, which may interfere with existing plugin_extmon
      configurations if they're running privileged binaries (set[ug]id,
      capabilities).  If this interferes with your configuration, it can be
      disabled via the global option 'weaker_security => true'.
    * The shipped gdnsd.service systemd unit file now defaults to more secure
      settings (e.g. private tmp, no homedir access, readonly system fs, no
      device access, etc).  These can be overridden by the user without
      editing the defaults in e.g. /etc/systemd/system/gdnsd.d/custom.conf.

  *** Other:
    * The range, default, and effects of the zones_rfc1035_quiesce option
      have changed.  The zones_rfc1035_min_quiesce option is now deprecated
      and useless and will generate a harmless warning on startup.  This
      shouldn't be a pragmatic issue for most users.
    * Related to the above: the code no longer makes heuristic attempts to
      determine the effective filesystem timestamp accuracy of the zones
      directory on startup by writing temporary test files to it.
    * A warning is now generated if the 'zones_rfc1035_auto' option is not set
      explicitly, because the default value is likely to change from 'true' to
      'false' in a future version.
    * The 'listen => scan' feature is now deprecated, but continues to
      function and issues a deprecation warning when used.  Please either
      migrate to 'listen => any' (the current default) or file a bug
      indicating why that doesn't work for your platform/use-case!
    * Ragel 6.x is now a hard build dependency for all builds.  Previously it
      was required for building from git, but not from tarballs.
    * Perl version dependency has been raised from 5.8.1 to 5.10.1
    * Testsuite now also requires JSON::PP (which comes with Perl 5.13.9+, but
      may need to be installed for older ones).
    * sysd/gdnsd.service is now always generated in the build tree from the
      template, even if --without-systemdsystemunitdir and/or no systemd
      detected at all, to give more options for how packagers handle things.
    * Minor plugin API updates (most would just need a recompile).
    * A number of less-visible refactorings for quality and/or performance.
>>>>>>> d5341681

2.1.1 - 2014-12-30
  *** Bugfixes backported from master branch:
    * Fixed incorrect error-handling code for the sendmmsg() syscall, which
      could have caused an unecessary additional dropped packet and/or
      bad error messages after failing to send one or more packets from a set.
    * The per-address level udp_recv_width option is now correctly limited to
      a value of 64 (previously it was being incorrectly limited to 32).
    * plugin_multifo no longer pointlessly limits to 64 addrs per family
    * plugin_extmon bugfix for bad timeout/interval behavior if either >255s
    * if the stats http socket failed to bind() on startup, the daemon
      could carry on anyways, causing it to bind to a different, arbitrary
      port number
    * Fixed autoconf 2.63 compat when running autoreconf (broken in 2.1.0)

2.1.0 - 2014-10-14
  *** Bugfixes:
    * Fixed JSON stats output (was malformed; missing commas
      in the service state portion of the output).
    * Several relatively-benign deficiencies related to
      daemonization, logging, and/or process control were fixed
      throughout the source tree.
    * Path MTU Discovery is now properly disabled on UDPv6 sockets
    * Syslog output was not being generated if compiled using
      --with-systemd, but not actually running under systemd.
      (obviated/fixed by the changes below)

  *** Systemd build/install changes:
    * The --with-systemd configure flag no longer exists,
      there is no dependency on systemd libraries or headers,
      and all Linux builds inherently support detecting systemd
      and being compatible with it.
    * Support for systemd watchdog timers was removed as the
      gdnsd implementation served zero functional purpose
      other than to add more systemd-related code bloat.
    * A (path-templated) unit file for gdnsd is now generated
      and installed on applicable systems.  If gdnsd will be
      run as a systemd service, this unit file *must* be used!
      Some of the settings within are critical to the proper
      operation of gdnsd under systemd.  The installation
      path can be overriden from the pkg-config-based default
      via --with-systemdsystemunitdir=DIR.  Generation and
      installation can be avoided on systems which have
      systemd installed via --without-systemdsystemunitdir.

  *** syslog/stdio behavior (relevant mostly for initscripts):
    * New commandline flag "-x" suppresses syslog output completely.
      (This is intended for testsuites and linting invocations of
      checkconf and such, not for runtime use).
    * When the gdnsd binary hasn't fully daemonized yet (meaning the
      initial process has not yet exited, regardless of command/mode),
      Info- and Debug- level messages are output to stdout, while
      messages of severity Warning and higher are output to stderr
      (unless we're running under systemd, in which case we stop using
      stdio as soon as syslog is open to avoid journal duplicates).
      Everything is mirrored to syslog regardless unless the -x cmdline
      flag is used.
    * If you don't want any gdnsd command output interfering with e.g.
      your consistent ANSI-colored init system output, redirect both to
      /dev/null.  If you'd rather not have "normal" noise, but would
      still like errors and serious issues to show through to the user,
      just direct stdout to /dev/null.
    * (The previous behavior was nothing to stdout, warning+ to stderr
      and sometimes info and debug to stderr as well, but sometimes
      nothing was output to any stdio anywhere, and was inconsistent
      depending on flags/command/situation).

  *** Misc changes:
    * Documentation added for log_stats option
    * Final stats output at daemon shutdown restored; was removed during a
      refactor some time ago and I forgot to get it working again.
    * Lots of misc improvements to the build and qa stuff.  Notably the
      default build will now use aggressive security-hardening flags on
      modern GNU(-like) toolchains which support them.

  *** The canonical HTTP and git-clone URL locations for the project
      have changed to http://github.com/gdnsd/gdnsd .  The old URLs
      and git remotes will work correctly for some time, but not
      indefinitely.

2.0.0 - 2014-10-02
  *** Commandline / Signal changes:
    * The signal for zone data reloads is now SIGUSR1, not SIGHUP.
    * The action "reload" has been renamed to "reload-zones",
      and sends the new SIGUSR1 signal.
    * The action "force-reload" has been removed.  Replace it
      with invocations of "restart" if that's what you need.
    * The point of the above changes is to free up SIGHUP and
      "reload" for future reuse for a new reload behavior, but
      get the compatibility breaking out of the way now with
      the major version bump.

  *** Other
    * The hacky support for attempting fast reloads under systemd
      has been removed completely.  It's not worth the pain, and
      better ideas are coming in the long run.
    * UDP requests with a source port of zero will now count
      as UDP "recvfail" in stats and will not be processed for reply.
      Previously we tried to reply to these and ended up failing
      the related sendmsg call and incrementing "sendfail".
    * Default 'max_edns_response' raised from 1280 to 1410.
    * UDP socket buffer default negotiation improvements
    * Various perf tweaks and code cleanups

  *** Please read the 2.0.0-beta news below for everything
      else that's changed since 1.x.

2.0.0-beta - 2014-09-10
  *** This is a beta release to get more people to try it in
      tarball form prior to the official 2.0.0 release.
      Please do not release stable distro packages based on this
      release!

  *** General feature changes:
    * Static address RR-sets in zonefiles are no longer limited
      to 256 RRs per-family
    * Dynamic address RR-sets from plugins are no longer limited
      to 64 RRs per-family.
    * The default 'listen' setting is now 'any', which listens on
      the IPv4 and IPv6 (if available) ANY-addresses 0.0.0.0 and
      [::].  The previous interface-scanning mode can be enabled
      via 'listen = scan'.
    * New TTL-related options: max_ttl, min_ttl, and max_ncache_ttl
      cause clamping (and warning) of zone TTL values.  There is
      a hard maximum on max_ttl of 268435455 (2^28-1, ~8.5 years).
    * New config option 'max_edns_response' to cap edns0 response
      sizes to a value smaller than that advertised by clients,
      defaults to 1280.
    * The timeout parameter of a service_type now defaults to
      half of the specified interval.
    * New service_types plugin "extfile" - allows for the consumption
      of outside monitoring data via disk file in vscf format.
    * Experimental support for djbdns zonefiles
    * IPv6 runtime support is now a requirement, and the related
      option monitor_force_v6_up was removed.
    * Output data from the stats http listener has changed, please
      update any parsers.

  *** Dynamic address resolution changes:
    * The 'DYNC' rr-type can now dynamically return address or
      CNAME data at the plugin's discretion.
    * The zonefile syntax for the TTLs of DYNA and DYNC RRs has changed.
      It now accepts the form MAX[/MIN], where MIN defaults to half
      of MAX.
    * The TTL behavior for DYNA/DYNC has changed substantially:
      Previously the zonefile TTL would be served as-is for 'UP'
      resources, and cut in half for 'DANGER' or 'DOWN' resources.
      Now, an internal TTL is calculated based on the minimum time
      to the next state change between 'UP' and 'DOWN' according to
      the normal monitoring intervals and anti-flap code.
      This internal TTL is then clamped to the maximum and minimum
      TTL values from the relevant zonefile RR.
    * In cases where multiple monitored resources participate in a
      plugin's decision and/or response (e.g. multifo), the internal
      TTL will generally be the minimum of all involved internal
      monitoring TTLs.

  *** Service monitoring changes:
    * CNAMEs can now be monitored entities in the general sense.
      Note that this does not imply resolving external CNAMEs
      for direct service checks, at least not with any current
      plugins.  It just means things like extmon/extfile can
      provide custom monitor feedback, and they can be administrated
      through the admin_state interface described below.
    * plugin_static now also acts as a monitoring plugin.  It sets a
      fixed up/down value and optionally a fixed internal TTL value.
    * The extmon, extfile, static, and null plugins support the
      monitoring of CNAME resources.
    * The metafo, geoip, and weighted plugins make use of CNAME
      monitoring for their CNAME-based resources.
    * Monitored service states are now labeled with just their
      service_type and address (or CNAME), but not the plugin
      and/or resource name which (first) configured them.
    * Empty service_types ('service_types = []') is now legal,
      and suppresses the use of the default 'up' service_type.
    * The 'DANGER' state no longer exists in the built-in monitoring
      system.  A resource is either 'UP' or 'DOWN' at any given
      time.  The monitoring algorithms and thresholds haven't
      changed; 'DANGER' just isn't exposed as a separate state
      from 'UP'.
    * plugin_extmon: the value 'fail_once' for the option
      'helper_failure_action' no longer exists, as it no longer
      makes sense without a visible DANGER state.  The new default
      is 'stasis'.
    * The special service_type 'danger' no longer exists.
    * The special service_type 'none' as an alias for 'up' no
      longer exists.  Use 'up' instead.
    * The special default service_type 'default' (which used
      plugin_http) no longer exists.  The new default is 'up'.

  *** Administrative state-forcing:
    * All monitored entities can be administratively forced
      UP or DOWN (optionally, with a specific monitored TTL) at
      runtime.
    * Additionally, plugins can register virtual entities which
      have no separate real monitoring, but can be administratively
      forced into a non-default state.
    * The current virtual entities in use are the datacenters of
      plugin_metafo and plugin_geoip.  In the plugin_geoip case,
      there are two levels of state-forcing for datacenters: at
      the per-resource level or the map level.  The more-specific
      per-resource level state takes precedence over the map-
      level state, and both override any state from lower-level
      monitored (or forced) resources within a datacenter.
    * The mechanism for forcing state is via writing to a file
      named e.g. /var/lib/gdnsd/admin_state in vscf format
      with lines like "192.0.2.*/http => DOWN/300", or
      "geoip/map3/dc-us => UP".  As shown in the first example,
      glob patterns are allowed for matching entity names.

  *** Daemonization changes:
    * The argument "-d <rootdir>" has been replaced by "-c <cfgdir>",
      e.g. "gdnsd -c /etc/gdnsd start", with a default of
      ${sysconfdir}/gdnsd.
    * Two new configuration options for run_dir and state_dir to
      override the autoconf-based defaults of e.g. [/var]/run/gdnsd
      and /var/lib/gdnsd, respectively.  It's probably better to
      change these via ./configure args in the normal case; this
      is mostly for testsuite-like stuff or multiple instances on
      a single machine.
    * Direct, inbuilt support for chroot() has been removed.  There
      are much better security container options out there today that
      can be configured externally to wrap gdnsd and/or limit its
      privileges.  Use them!
    * debug-mode is now enabled on the commandline via "-D",
      and even production builds now produce some level of
      debug log output.
    * "startfg" has been replaced with the flag "-f", which can
      be used with any of the start or restart -like actions
      to remain in the foreground.
    * initgroups() is now called during privdrop operations,
      allowing the daemon to have the secondary group permissions
      assigned to its user in /etc/group or equivalent.
    * Foreground daemons participate fully in all other aspects
      of daemonization (e.g. privdrop and pidfile locking)
    * It is possible to properly restart a daemon instance from
      background to foreground and back again; meaning "-f restart"
      can take over from a regular daemon into the foreground,
      and then a regular "restart" in another terminal can replace
      the foreground daemon with a new background one.
    * Restarts are now even more seamless than they were before.
      All expensive operations are completed before attempting to
      kill the previous daemon instance (even monitor initialization),
      leaving only the timing gap of waiting for the old daemon to
      exit in response to its death signal before binding the
      listening sockets in the new daemon, however:
    * In cases where SO_REUSEPORT works, the new daemon's listeners
      will be bound just *before* sending that death signal to reduce
      lost requests even further.  Note that you'll probably
      still lose a handful of requests that were in the old daemon's
      socket buffers at the time of its death.

  *** Trivial, previously-deprecated incompatibilities:
    * plugin_weighted: no longer allows 'cnames' alongside
      'addrs_v4' or 'addrs_v6' in the same resource.
    * plugin_weighted: the pointless 'cnames' singleton substanza is
      no longer supported; just place the entries directly in the
      top level of the resource.
    * The 'late_bind_secs' option was removed.
    * The 'tcp_clients_per_socket' option is removed. Use
      'tcp_clients_per_thread' instead.
    * The 'disble_tcp' option is removed. Use 'tcp_threads = 0' instead.
    * The 'zones_rfc1035_strict_startup' option is removed.  Use
      'zones_strict_startup' instead.
    * plugin_extmon: %%IPADDR%% replaced by %%ITEM%%
    * Direct support for the SPF RR-type (99) has been removed.

  *** Other misc incompatibilities
    * The plugin API has changed substantially; any third-party
      plugins will need substantial source-level updates.  See the
      gdnsd-plugin-api docs.
    * Support for the old, experimental edns-client-subnet option code
      0x50fa has been removed; gdnsd now only supports the official,
      IANA-assigned option code 0x0008.

  *** Build changes
    * libcap is no longer used on Linux
    * --without-libcap doesn't exist anymore
    * --with-rootdir doesn't exist anymore
    * Perl 5.8.1+ and "perldoc" is required for building
    * Preliminary systemd support via --with-systemd

1.11.5 - 2014-09-10
    Bugfixes:
      Remove F_PURE from rfc1035 out-of-zone check
        This was causing out-of-zone data checks during
        the loading of rfc1035 zonefiles to be skipped
        sometimes, depending on compiler/optimizations.
      Change down_thresh min value from 1 to 2.
        The value "1" leads to buggy behavior, and was
        never intended to be possible in the state
        machine's design.
      Only use EPROTO if it's available.
        Build-time bugfix for OpenBSD support.
      Fix Linux version detection for initial 3.x kernels
        Runtime checks of the Linux kernel version
        for feature support were failing on 3.x.0 kernel
        versions which do not include the ".0" in the
        version string.
    Deprecations:
      extmon: add %%ITEM%%, deprecate %%IPADDR%%
      plugin_weighted: deprecate "cnames" stanza
        (both of these are to smooth out the 2.x transition)

1.11.4 - 2014-07-18
    Major bugfix: The SOA record returned in the auth section of
      negative responses (NXDOMAIN and NODATA) had an incorrect TTL.
        RFC 2308 says that auth servers should set the SOA record's
      own TTL to the minimum of the real SOA TTL and the SOA
      "minimum" field (aka ncache field), but gdnsd was simply using
      the real SOA TTL and assuming caches looked at the
      minimum/ncache field directly (which they do not).
        The fallout is that if you specified a minimum/ncache
      value of 3H but the TTL of the SOA record itself
      was 24H, your negative answers to caches would indicate
      that the answer should be cached for 24H.  Luckily
      many caches limit ncache durations (e.g. BIND9 defaults to
      a limit of 3H), mitigating the issue somewhat, but
      it's still a pretty big deal.

    Bugfix: plugin_geoip was not correctly runtime-reloading
      geoip databases from geoip_db_v4_overlay due to a simple
      code error, which is now fixed.

1.11.3 - 2014-05-14
    Important code fixes: ----------------------------------
      GeoIP country code support for South Sudan
        (SS) added, to support newer upstream GeoIP data.
      GeoIP country code routines updated to handle
        unknown country codes more gracefully.

    Trivial code fixes: ------------------------------------
      Avoid listening on a random pointless socket
        when bind() fails on an address from interface scan.
      Improved pathname formatting in various error
        and warning log outputs.
      Fixed two small leaks on failed reloads of plugin_geoip
        'nets' database files.
      Fixed another small leak on bad resource values
        for geoip/metafo RR's in failed zonefiles.
      Fixed some bad libev state assertions related to
        timers, which may have caused racy failures in rare
        cases in debug builds.
      Fixed a crash-on-startup when loading certain forms of
        invalid configuration input to the meta-plugins.

    Build process fixes: -----------------------------------
      autoconf detection of pthreads flags on newer
        versions of clang improved.
      automake use of objects in subdirectories has
        been removed, hopefully increasing compatibility.
      directory creation during "make install" cleaned up

    New deprecations: -------------------------------------
      The SPF RR-type has been deprecated and will generate
        a warning on zonefile loading.

    *** This really will be the very last release of 1.x
        before 2.0.0, barring the necessity of serious
        bugfixes in the 1.x code.  Please pay attention
        to the deprecation warnings in your log output;
        all of those things will become real issues when
        you upgrade to 2.x.

1.11.2 - 2014-02-27
    Bugfix: HTTP stats output network send code was horribly
      broken in theory, but the bugs were difficult to hit
      in practice.  Triggering required the combination of
      a large-enough set of monitored services and smallish
      TCP send buffers, such that the data wouldn't be
      completely sent by the first writev() call.  Was finally
      noticed by someone monitoring 50+ services on a certain
      type of VM instance (thanks YTS for the report!)
    Bugfix: Stats output buffer calculations made more-robust.
      They were too small in some very corner cases, but I
      don't believe anyone ever hit this bug; it was found
      via source analysis.
    Bugfix: plugin_simplefo now works correctly with no
      service_types specified (default http checks).  This
      has been broken for years.  Apparently nobody uses it
      this way, if at all.
    *** This is a good time to re-iterate that v2.0.0 is due
      sometime "soon".  2.x will have some substantial
      backwards-compatibility breaks with 1.x, especially for
      any 3rd party plugin.  Anything that currently gives a
      deprecation notice in 1.x will be removed/changed in 2.x
      for sure, so look out for those in your log output.  The
      branch is available as it progresses at:
             https://github.com/blblack/gdnsd/tree/2.x

1.11.1 - 2014-02-11
    Bugfix for plugin_geoip's normalization of "nets" input data.
      This bug affected some forms of un-normalized "nets" inputs,
      resulting in incorrect responses (or assertfail in debug builds).
      The replacement code is much simpler and more reliable, but
      also slower.
    Build Bugfix: plugins' dependencies on libm were being met
      indirectly via libgdnsd's library deps in automake/libtool
      terms.  However, due to platform variances as to which
      math functions are inlined, combined with the "--as-needed"
      linker flag, sometimes libm was not linked for libgdnsd,
      which could result in plugins not finding math symbols.
      This has caused build problems on at least Ubuntu/i386 and
      Ubuntu/ppc64el.  The fix moved the libm deps to their
      proper places in the respective Makefile.am's.
    The official tarball download URLs are moving back to github
      at https://github.com/blblack/gdnsd/releases/ .  The old
      location will continue to host the tarballs that exist
      there for a while, so as not to disrupt automated things,
      and this bugfix release will also be published in both
      places just in case.

1.11.0 - 2013-12-06
    Bugfixes:-----------
      fixed edns-client-subnet issue with configurations that
        enclose a geoip resource within a metafo resource: the
        metafo plugin would clear the edns scope mask set by
        the geoip plugin in this case, but no longer does so.
      fixed a segfault that could occur when parsing an illegal
        configuration for the metafo and geoip plugins.
      misc improvements to warning/error outputs
      misc doc fixups
    Features/Changes:---
      New options 'udp_threads' and 'tcp_threads' (global or
        per-listen-address).  Both default to 1, which is
        the previous behavior.  If increased, SO_REUSEPORT
        is set on the affected listening sockets, and multiple
        sockets are bound to the same address with separate
        listening threads.  If SO_REUSEPORT is not available
        (as is the case for Linux kernels < 3.9), the options
        will be forced down to 1.
      New option 'zones_strict_data', similar to the old
        'strict_data' option, upgrades zone data warnings to
        full errors.  Defaults false.
      New commandline option '-S' temporarily enables
        'zones_strict_data' regardless of config-file setting,
        mostly useful for 'checkconf'
      New commandline option '-s', as above for 'zones_strict_startup'
      'listen' option: new values 'any' and 'scan'.  'any' uses
        the ANY-addresses (IPv4 + v6 as applicable), and 'scan'
        scans the interface list via getifaddrs() and configures
        each valid address as a separate listener, which is still
        the default behavior.  A warning has been added when using
        the implicit default 'scan' behavior, indicating that the
        default will change to the 'any' behavior in a future
        release.
      PTR records no longer do additional-section processing, as
        per the RFCs (not that any practical config ever made use
        of it anyways)
    Deprecations:-------
      The use of 'cnames' in the same resource as 'addrs_v[46]'
        in the 'weighted' plugin is deprecated.  Please migrate
        away from this by placing the cnames in a separate
        resource.
      'late_bind_secs' feature is deprecated, and should be
        unnecessary now that we fallback to attempting
        IP_FREEBIND (or the BSD equivalent) on initial bind()
        failure.
      'zones_rfc1035_strict_startup' option was renamed to
        'zones_strict_startup' with deprecated support for
        the old name.
      'tcp_clients_per_socket' option was renamed to
        'tcp_clients_per_thread' with deprecated support
        for the old name.
      'tcp_disabled' option deprecated in favor of setting
        the new 'tcp_threads' option to zero.
    *** NOTE *** Version 2.0.0 will be coming up soon, it could
       even potentially be the very next release.  2.0.0 will contain
       major feature work related to plugins, and (as the bump of
       the leading version number indicates) it won't be a fully
       backwards-compatible release.
     Most things that have become "deprecated" over the past
       several releases will have their backwards-compatibility
       removed in 2.0.0, and notably the plugin API will have
       substantial changes for any 3rd-party plugin code to
       accomodate.  You have been warned!

1.10.1 - 2013-10-04
    Bugfixes:
      A faulty assert() was removed from the plugin_geoip code:
        This assert failure could be triggered in a debug build
          of the daemon by a carefully crafted request packet, but a
          normal cache would never generate such a packet intentionally.
        No known problems for non-debug builds (which should include all
          "normal" builds from debs/rpms, etc), but if you're running
          a debug build on the internet, it can be DoS'd with this.
      plugin_geoip "nets" data normalization was buggy when presented
        with certain odd sets of un-normalized networks which had
        overlapping and/or mergeable subnets in the data.  All known cases
        are now handled correctly. In the case of a complete conflict
        (exact same subnet/mask mapped to two different results explicitly),
        the choice between the two variants is arbitrary and a warning is
        issued (before, this resulted in load failure).
      Removed debugging and gdnsd_geoip_test text output length limitations
        on very long dclists.
      Fixed a testsuite bug which resulted in a false failure if
        the system's /usr/share/GeoIP/ contained database
        formats other Country, Region, and City.

1.10.0 - 2013-09-04
    Features:
      The configuration syntax now supports include files.
    Bugfixes:
      Responses to type=ANY queries on CNAME RRs were incorrect
        per the relevant RFCs.  Now they're correct.  I don't
        believe the broken cases were broken in ways that would
        matter for most users in production queries, though.
      When the final line of a zonefile contained a data record
        with no terminating newline, the unterminated data was
        silently ignored.  This now produces a proper parse error.
      Made testsuite more likely to succeed when run as root,
        which is still a bad idea.  Also warns loudly in an
        effort to reduce bug reports about testsuite failures
        when running as root.
      Several smaller bugfixes - minor code issues never seen in
        the wild, found via valgrind, clang-analyzer, and/or Coverity.
    Meta-stuff:
      Travis (http://travis-ci.org) support added to automatically
        run the build+test process for incoming pull requests
        and new pushes to the main branches as well.
      Started using Coverity's free scan tool for open source
        projects, which has helped spot additional defects.
      Moved general info out of README.md and into http://gdnsd.org
        hosted on github pages or the INSTALL file as appropriate.
        Tarball downloads are now at http://downloads.gdnsd.org as
        well, but the old downloads.gdnsd.net URLs will redirect there.
      Removed the pkg/ subdirectory and RPM specfiles.  I'm not
        really using or maintaining these personally anymore, and
        they really don't belong in the upstream source anyways, as
        there are too many distro/version differences to account for.
        Leave that stuff to the distro packagers.

1.9.0 - 2013-07-09
    Added support for the new IANA-assigned edns-client-subnet option
      code, while keeping backwards compatibility with the deprecated
      experimental option code as well.
    JSON output format added to the HTTP stats stuff at /json (Tom Walsh)
    Autotools dependencies lowered (ac-2.63, am-1.11.1, lt-2.2.6)
    Bugfixes:
      Weighted plugin didn't always do whole-datacenter failover correctly
        when used as a sub-plugin for e.g. metafo/geoip (Alexander Clouter)
      RPM specfiles updated for various package bugs (Matthias Saou)

1.8.3 - 2013-05-30
    Bugfix: bad default rootdir; did not start without explicit "-d".
      This bug was introduced in 1.8.2, and breaks most normal use-cases,
      but unfortunately didn't break the testsuite since it always uses -d.
      If 1.8.2 was failing to start for you and complaining about a failed
      mkdir(), this was why.
    Added t/README-NETDNS to the tarballs, was missing due to oversight.

1.8.2 - 2013-05-06
    Syslog output improvements on startup, to reduce confusion:
      The location of the config file is always logged
      Whether the config file was found or not is always logged
      The location of the rfc1035 zones directory is always logged
      The count of zonefiles loaded from that directory is always logged
      The log messages about failures related to ".mtime_test" have
        been expanded to be clearer about how unimportant this is.
    If the (existing) IPv6 basic socket test peformed at startup fails,
      which tends to indicate that IPv6 has been disabled somehow or
      other on the host as a whole, the default getifaddrs()-based
      interface scanner will now skip over any detected IPv6 interfaces
      and log a warning about the condition exactly once.  Previously
      it would try to bring these up, usually resulting in a fatal error.
    Illegal (according to the docs and intent) "listen" option
      strings of the form ":port" were succeeding with some
      implementations of getaddrinfo(), which would translate
      the empty address to "::1".  These are now rejected correctly.
      The correct way to change the default port while still using
      the default interface scanning is to use the "dns_port" option.
    Fixed a 64-bit unaligned access issue which cropped up in the
      Debian sparc64 port.
    Meta-changes (not runtime code):
      Various build/test deps improved:
        Ragel dep changed from 6.[67] to 6.x
        autoconf lowered from 2.69 to 2.68
        automake lowered from 1.11.6 to 1.11.3
      Tarballs now include autogen.sh and qa/ from the repo
      Testsuite made somewhat more resilient against timing
        failures on very slow or overloaded hosts
      Testsuite now bundles Net::DNS 0.68, and the external
        dependency is removed.  This solves major compatibility
        problems with installed later versions of Net::DNS.
      "make install" now creates various empty subdirectories
        that might be useful to (or required by) the runtime daemon
      "make install" warns if the default privdrop user "gdnsd"
        doesn't yet exist.

1.8.1 - 2013-03-14
    Bugfix: extmon configurations with more than 255 specific commands
      should no longer fail on startup.
    Bugfix: code should now work correctly on targets that do not allow
      unaligned memory access (e.g. Sparc).  1.8.0 detected this early
      in the configure process and aborted the build.  Note that the
      new solution relies on the non-standard gcc "packed" structure
      attribute, which at least some other useful/compatible compilers
      support.  Patches welcome if this is an issue on others.
    A few small doc updates, most notably that our versioning policy
      going forward will follow http://semver.org/ , at least for
      user-level changes (not necessarily the plugin API very strictly
      at this time, due to its documented state of flux).

1.8.0 - 2013-02-04

    Start of new stable series, 1.8.x will mostly be just bugfixes.
    This entry is just a highlight of the changes from 1.6.x -> 1.8.x.

   User-visible stuff:

     The packet error logging facility (lpe_on/lpe_off commands, SIGUSR[12],
       etc) is gone, and its messages have either been upgraded to full
       warnings or eliminated as appropriate.
     A new monitoring plugin "extmon" allows gathering monitor results
       via external commands.
     The previous commandline option "-c <configfile>" has been replaced
       with "-d <rootdir>".  In a normal build with no "-d" option supplied,
       the config file location is fixed at compile-time to
       "/etc/gdnsd/config", where the leading "/etc" is whatever autoconf's
       $sysconfdir is.  When the "-d <rootdir>" option is used, the daemon
       chroots to the specified directory and all config and zone data is
       located within it.  It is possible to default to a chroot directory
       at compile-time, in which case "-d system" is used to operate in
       non-chroot mode.  See the primary gdnsd(8) manpage for more detail.
     The entire config file is optional now.  With a missing or empty config
       file, gdnsd will listen on port 53 of all interfaces with default
       options and serve any zones that appear in the zones directory.
     The previous config options "pidfile", "chroot_dir", and "zones_dir"
       no longer exist, as these paths are always either fixed system paths
       or fixed subpaths relative to the compiled-in or commandline-provided
       chroot directory.

     Dynamic zonefile processing and the Zones Directory:
       The "zones" stanza in the primary config file no longer exists.
       The set of zonefiles is determined by scanning the Zones Directory,
          which would commonly be "/etc/gdnsd/zones" or "etc/zones" within
          a chroot execution environment.
       Each zonefile must be named for the zone it represents.  Trailing
          dots are ignored.  The transformation "s,@,/," is performed
          when converting filenames to zone names, to make RFC2137
          in-addr.arpa zones easier.
       The zones directory cannot contain subdirectories, symlinks, or
          other non-normal files (e.g. sockets).  Filenames beginning with
          "." are ignored.
       Any changes to the contents of the zones directory (file updates,
          new files, deleted files) will be processed automatically at
          runtime by default.  The frequency and timing of processing
          these changes can be tuned in the config options, or turned
          off completely.  Linux systems with kernel 2.6.36 or higher
          will use inotify() to greatly improve the speed and efficiency
          of detecting changes.
       SIGHUP or "gdnsd reload" will trigger a manual update of the zones
          directory data, regardless of whether automatic reloading is
          enabled or disabled.

     Zonefile parsing/data changes:
       Zonefiles are now completely independent of each other.  There are
         no internal references between them, and a lookup on a name in
         one zone will not, for example, automatically construct glue
         records from other locally-available zonefiles, or include
         any cross-zone portions of a chain of CNAME results.
       DYNA records can now be used for NS glue.
       The "strict_data" option no longer exists, and its more-important
         messages have been downgraded to mere warnings.
       $INCLUDE is no longer supported.

     plugin_geoip changes:
       The "nets" stanza can now be replaced with an external CSV-format
         file which is dynamically reloaded as it changes on disk, for
         constructing complex mappings based on e.g. BGP data.
       Data from the "nets" stanza or file is now fully and optimally
         merged with any other data sources for generating optimal
         edns-client-subnet masks.
       All database sources (GeoIPv4, GeoIPv6, nets) are now reloaded
         independently when they change on disk, and the GeoIP loading
         code has been significantly sped up.
       All database sources are now optional.  It is possible to operate
         from just a nets file and no GeoIP database, or pointlessly with
         no input databases or nets stanza data at all.
       The auto_dc_coords option allows the omission of datacenters now,
         with the result being that those datacenters will not be used
         in city-auto-mode resultsets, but will still be available for
         use in manual map entries.

   Less-user-visible stuff (builders/packagers/etc):

     Daemonization/initscript-related code is much more robust than
       in previous versions.
     Distro packagers can use --with-rundir=/run where applicable
       for the platform in question, instead of the default
       $localstatedir/run.
     Libev 4.x is now an external dependency rather than bundled
       with gdnsd's source code.
     New optional (but highly recommended) dependency on liburcu,
       aka userspace-rcu, for significant efficiency improvements.
     A number of API changes for any external 3rd party plugins,
       detailed in the gdnsd-plugin-api docs.  Notably, installed
       headers are now moved from <gdnsd-foo.h> to <gdnsd/foo.h>.
     Many other less-notable small changes and fixes...

1.7.8 - 2013-01-30
    Linux inotify() support in the zonefile scanner now no longer depends
      on glibc 2.13 headers (still requires runtime kernel >= 2.6.36).
    Failure to bind() to an address picked up by default getifaddrs()
      interface scanning due to EADDRNOTAVAIL is no longer fatal.
    The functional de-duplication of monitored resources no longer
      removes redundant entries from the HTML/CSV outputs.
    Plugin API version bumped to ensure plugin binaries built during
      the unstable development period can't be loaded without at least
      a recompile.
    Improved UDP buffer size negotation with the kernel, fixes testsuite
      failure on GNU/kFreeBSD.
    Testsuite *can* be run as root now.
    Better configure-time checks for sendmmsg() on Linux
    Runtime ENOSYS checks for sendmmsg() and inotify_init1() on Linux
    Removed all accept4() use, none of it was critical enough to
      warrant more compatibility work.
    Fail during configure on CPUs that require aligned access
    Various minor code/doc fixups

1.7.7 - 2013-01-22
    Testsuite bugfix for hosts without a GeoIP database installed
      in the usual location
    Linux sendmmsg() compatibility stuff, for hosts with 3.x
      kernels paired with an older glibc.
    RPM specfiles updated
    Various minor code/doc fixups

1.7.6 - 2013-01-17
    Fix for gdnsd_geoip_test breakage (1.7.5 system paths stuff)
    In system paths mode, we no longer attempt to create a missing
      config dir or subdirectories thereof.  In chroot mode we still
      do.  In both modes, the .mtime_test write is still attempted
      in the zones subdirectory, but it fails gracefully in readonly
      or missing-subdir scenarios and the only fallout is a longer
      delay on loading zonefile changes in some scenarios.
    plugin_geoip:
      Fixed a small bug that could cause a crash on invalid
        input from a binary GeoIP database.
      Fixed a small but rather ugly and confusing bug with the code's
        understanding of the GeoIP header format for identifying
        the database type.  It worked before on most MaxMind
        databases just by luck and circumstance.
    A few other small bugfixes, docfixes, quality stuff.

1.7.5 - 2013-01-10
    The forced chroot mode that has been the default for most of
      1.7.x has now been made optional.  The default default
      is now "-d system", which triggers the use of system paths
      (e.g. /etc/gdnsd/config), and this can be overriden at
      configure-time via --with-rootdir=/srv/gdnsd for the old
      behavior, or at runtime via "-d /srv/gdnsd".  Regardless
      of the configure/build-time setting, all builds can operate
      in both modes at runtime if given the appropriate "-d" argument.
    A new configure argument "--with-rundir=/run" is available for
      distributions that want the pidfile under e.g. /run instead of
      the default /var/run ($localstatedir/run in autoconf terms).
      This only affects the default "system"-style invocation, and
      the actual pidfile ends up in e.g. /run/gdnsd/gdnsd.pid, or
      /usr/local/var/run/gdnsd/gdnsd.pid if no alternate prefix,
      localstatedir, or with-rundir is specified.
      In the chroot case the pidfile still lives within the chroot.
    Due to the pidfile moving above, running instances from before
      this change won't be stopped by the new code properly, you'll
      have to shutdown before upgrading, or manually kill the old one.
    Tons of minor code quality fixups, distribution compatibility
      fixups, packaging/autoconf fixups, etc.
    A few key changes for external plugins, mostly that the include
      file paths are now of the form <gdnsd/plugin.h> rather than
      <gdnsd-plugin.h>.

1.7.4 - 2012-11-30
    Embedded libev removed.  Libev is now an external pre-requisite.
    DOS-style line endings (\r\n) are now accepted when parsing
      configuration and zone files.
    URCU (userspace-rcu) can be explicitly disabled via autoconf
    plugin_extmon: a couple of small bugfixes
    plugin_geoip:
      Code heavily refactored
      pointless city_no_city feature removed
      Now uses URCU (if avail) instead of pthread rwlock for updates.
      GeoIP databases are now optional; one can choose to use only
        "nets" data (or none at all, resulting in everyone getting
        the default).
      GeoIP database runtime reloading is now more efficient and
        doesn't trigger a re-scan of other unchanged database files.
      "nets" can be specified as the pathname of an external file of
        arbitrary size.  This file will be runtime-reloaded on
        change just like the GeoIP databases are.
      "nets" is now properly and optimally merged onto the baseline
        GeoIP data rather than hacked on top of it.
      "nets" now allows most of the IPv6 address space to be
        specified.  Most of the "v4-compatible" IPv6 areas are still
        illegal other than v4compat.  Previously any supernet of
        those areas was also illegal.
      The dubious and ill-defined fallback behavior from an
        edns-client-subnet lookup that produced questionable results
        to a cache IP lookup has been removed.  If edns-client-subnet
        information is available with any netmask greater than zero,
        it will be used for results.  The cache's IP is only checked
        when edns-client-subnet data isn't available.

1.7.3 - 2012-09-18
    New monitoring plugin "extmon", which can run external commands
      for status updates.

1.7.2 - 2012-09-11
    The zones_rfc1035_* config options changed in name and function
      a bit, see the docs.
    A lot of new tests were added for the new runtime zone
      (re-)loading code
    A bunch of syslog output was added to help document what's
      happening with the zone (re-)loading and unloading process
      at runtime as it's happening.
    The data root directory (as well as its basic subdirectories)
      will now be created on startup if missing.  The parent of
      the data root must already exist, though.  When data root
      is created for you, you're on a completely default
      configuration with no authoritative zones being served
      (all queries REFUSED), but it will automatically load
      and begin serving any zonefiles you drop into the etc/zones
      subdir while it's running.
    Several bugfixes over 1.7.1

1.7.1 - 2012-09-01
    Changes from 1.6.x are fairly dramatic, just covering the
      user-visible highlights here:
    Commandline "-c /etc/gdnsd/config" replaced with "-d /srv/gdnsd"
      "-d" means data root directory, it's the base directory under
        which gdnsd finds all config/data input, etc...
      When chroot() is used, it always uses the "-d" data root dir
      Regardless, all data input (config, zones, geoip data, etc)
        as well as the daemon's pidfile are restricted to live
        within the data root dir, with the following standardized
        layout:
          main config -> /etc/config
          zones dir -> /etc/zones/
          geoip data -> /etc/geoip/
          pidfile -> /var/gdnsd.pid
    Dropped related config options: pidfile, chroot_path, zones_dir
    The "zones" stanza in the main config file doesn't exist anymore;
      the set of zones is determined by scanning /etc/zones
    The zones directory has many restrictions to make scanning
      more reliable and sane:
        All files must be named for the zone they represent
        No $INCLUDE statements
        No subdirectories
        No symlinks
        Filenames starting with "." are ignored
        Daemon does s,@,/, to make RFC2137 in-addr.arpa zones easier
    Since everything in the config file is now optional, the config
       file itself is now optional as well.
    Added configure argument --with-def-rootdir, which defaults
      to /srv/gdnsd to basically comply with the FHS.
    By default, zonefiles are now automatically reloaded when they
      change on disk.  On recent Linux this happens quickly via
      inotify(), on others it happens eventually via periodic
      directory scanning.  No need to restart the daemon because the
      zone data changed anymore.  It's best (but not necessary) to
      manage the zones directory with atomic rename()/unlink() (mv/rm).
    Automatic scan/reload of data at runtime can be disable
      via config option "zones_rfc1035_auto".
    SIGHUP now triggers a zone data reload regardless of auto setting.
    The "reload" commandline/initscript action sends SIGHUP.
    Several deprecated things in 1.6.x were killed, mostly
      plugin-related things (e.g. service_type vs service_types).
    The "log_pkterr" stuff was removed (lpe_on/off, SIGUSR1),
      these messages were replaced with debug or warning
      messages as appropriate.
    The "strict_data" option doesn't exist anymore, and all
      such errors were downgraded to warnings.
    In general, zones are much more isolated from each other, and
      no queries use cross-zonefile data in their results.
    DYNA now works for out-of-zone NS glue targets.
    New optional dependency on liburcu.  If detected at configure
      time, it will make zone data reloads more efficient.
    plugin_geoip: GeoIP databases should load considerably faster
      than before thanks to Timo's speedup patch.
    plugin_geoip: auto_dc_coords can now omit datacenters from its
      list of coordinates.  Omitted datacenters can still be returned
      via specific map entries or net entries, but will not be returned
      for automatic results.
    Innumerable smaller fixes and updates...

1.6.9 - 2012-09-11
    Slight improvements to daemonization: better syslog/stderr
      messages in some cases, and all messages related to
      any immediate failure on daemon startup attempt
      should be reflected in stderr (before, sometimes they
      would only go to syslog, even though the outer
      process exited non-zero correctly to indicate the
      problem).
    Fixed a testsuite compatibility bug with Net::DNS 0.68

1.6.8 - 2012-08-17
    Pidfile/Initscript/Daemonization bugfixes (many thanks
      to Timo Teräs for bringing them up and walking me
      through the proper solution).
    Note that while the behavior is improved in this version,
      it still has some corner-case bugs required for
      compatibility with previous 1.6.x instances (e.g. for
      restart on upgrade), which will be removed in post-1.6.x
      releases.
    Various text/link updates from the move to Github hosting.

1.6.7 - 2012-05-07
    This release is just to fix up packaging issues and expand
      the self-init-script code a bit, no real functional code
      changes.
    An official specfile and initscript are now included under
      the pkg/rpm/ subdirectory for building RPMs.  My primary
      target with these is currently Amazon Linux, but they
      should work for other Redhat-ish distros.  The specfile
      is based on Matthias Saou's earlier work for Fedora.

1.6.6 - 2012-05-04
    Bugfix: Issue 15: When using the meta-plugins geoip and/or
      metafo, if one misconfigured things such that a DYNC record
      tries to resolve through a plugin that only supports DYNA
      (or vice-versa) the daemon would segfault during checkconf
      or startup phase instead of giving a clean error message.
    Bugfix: MacOS Lion IPv6-related build-time bugfix (./configure
      would fail on this platform).
    Bugfix: If "service_types" was defined, but completely unused
      by definition (no plugins making using of monitoring), an
      incorrect fatal config error would be triggered on startup
      indicating that "service_types" was not a legal config
      stanza.

1.6.5 - 2012-03-28
   plugin_geoip: if auto_dc_limit was set to the explicit value
     of zero, most queries would return no results due to the
     code taking the zero very literally.  The expected, sane
     behavior would be to interpret zero as "unlimited", and
     the code and docs have been updated to that behavior now.
     (Issue #14 on googlecode)
   A minor efficiency fixup for plugins: the core code would
     indicate a larger iothread count than really existed when
     TCP was disabled for any sockets, resulting in some wasted
     initialization.  Fixed in master for correctness, in case
     it causes fallout bugs for 3rd-party plugin-specific code.

1.6.4 - 2012-03-11
   Bugfix: The zonefile parser did not correctly handle the case
     where the left-hand domainname was left blank (indicating
     repetition of the previous name) and the zonefile contained
     no previous name.  This resulted in a segfault on startup
     in production builds and an assertion failure in debug builds.
     This case is now handled by making the current origin the
     implicit default previous name.
   Bugfix: The deprecation warning message for subzones (added
     in 1.6.3) was not properly formatting its arguments for
     terminal display.
   A few small fixups to the autotools infrastructure, including
     one that should make life easier for distribution packaging
     tools that make use of "make install DESTDIR=..."
   Bugfix: The lpe_on and lpe_off commands were sending pointless
     signals to the shell if the daemon wasn't running.

1.6.3 - 2012-02-17
   Minor docs fixes
   Compile fix for non-gcc compilers
   Added a deprecation warning when explicit subzones are loaded, as
     this (undocumented) feature will be dropped in 1.7.x and beyond.
   A minor bugfix related to the nature of the failure and/or error
     message when one erroneously defines a CNAME inside a delegation.
   Fixed an AAAA logic error in the zonefile parser, which
     fixes a pair of related bugs:
   Out-of-zone NS->AAAA glue was being ignored completely.
   AAAA records which overlapped subzones loaded separately were
     being included in the subzone's data when they should have
     been ignored.

1.6.2 - 2012-02-10
   Lots of documentation fixes
   Two plugin_geoip bugs fixed:
     The address conversion logic for Teredo (Microsoft IPv6 tunneling
       stuff) had a bug that would cause incorrect geographic mapping
       for some Teredo client IPs.
     City-auto-mode's automatic mapping was basically always broken
       unless "auto_dc_coords" was specified in the exact same order as
       the primary "datacenters" list.  (Issue #11 on googlecode)

1.6.1 - 2012-02-07
    Various small documentation edits
    plugin_simplefo: fixed a crash-on-startup (as opposed to clean
      exit with appropriate error message) that could occur with
      certain invalid configurations.
    Four interrelated CNAME bugfixes:
    Fixed a runtime issue with cross-zone CNAME -> CNAME chains between
      pairs of local zones: in production builds additional pointless
      answer-section records were being returned, and in debug builds
      the daemon would die from an assertion failure.
    Fixed the zonefile loader to not throw strict_data warnings on
      cross-zone dangling CNAMEs, because the runtime doesn't chase
      these regardless and it's more consistent with how we treat
      other RR-types (e.g. MX, PTR).
    Fixed the zonefile loader to no longer error out on configurations
      that contain cross-zone CNAME chains which exceed max_cname_depth,
      because the runtime code doesn't chase these regardless.
    Previously if the runtime resolver detected a local CNAME chain
      exceeding max_cname_depth (which can only happen with
      DYNC-handling plugins), it returned a packet with a dangling CNAME
      in the answer section.  This behavior turned out to be
      unacceptable, because if the source of the problem is an infinite
      CNAME loop, the client might continuously query us chasing the
      infinite loop of dangling CNAMEs.  Behavior was changed to return
      an empty NXDOMAIN response with a loud syslog() error message
      about fixing the configuration instead.

1.6.0 - 2012-02-03
    Start of new stable series, 1.6.x will be bugfix-only.
    weighted, multifo, simplefo plugins:
      Added "ipv4" or "ipv6" indicator to the descriptive text
        displayed in monitored status outputs, to differentiate.
    Added core daemon deprecation warning when plugin_geoip is loaded
    Some internal refactoring and updates for cleanliness, correctness,
      portability, validation, debugability, and/or efficiency.
    Repository migrated to git
    Many thanks to Paul Dekkers and Anton Tolchanov for all the
      design discussions and code input during the 1.5.x cycle, and
      thanks to everyone for being patient through a development
      cycle that carried on far longer than it should have.

1.5.13 - 2012-01-30
    The last-minute geoip+weighted work evolved into a lot more
      than I expected, hopefully for the better...
    This release is considered fully complete for 1.6.0 features,
      just needs a little testing and verification first.
    New special built-in service type names: 'up', 'danger'
      'down', and 'none'.  Each suppresses actual monitoring
      and forces a monitored resource addresses's state
      to a single value permanently.  'none' is simply an
      alias for 'up'.
    Plugin API bumped, see plugin api docs.
    plugin_geoip:------------------------
      Everything but the 'maps' handling code significantly
        re-written to delegate per-datacenter work to other
        plugins relatively painlessly.  The default address
        delegation plugin is multifo.
      Will break existing configs, but they shouldn't be hard
        to upgrade. For the most part, replace 'addrs' or 'cnames'
        with 'dcmap' to get existing config working, see the docs
        for more details
      geoip+weighting is now handled the obvious way: by using the
        weighted plugin to do weight work within a geoip datacenter.
    plugin_metafo:-----------------------
      New plugin: does failover between delegated and/or
        synthesized resources just like geoip, but the
        failover order is static and there is no geoip
        functionality.
      Shares most of its code with the relevant bits of
        plugin_geoip, and thus config/behavior between the two
        is as closesly-matched as possible.
      metafo cannot synthesize geoip resources, but geoip can synthesize
        metafo resources, and both can use direct-reference to
        other resources defined by themselves or each other.
    plugin_weighted:-----------------------
      imported from Anton's existing code, remaining changes below
        are vs 0.01 release:
      IPv6 support
      'addrs' config stanza now deprecated
      One resource can have (independent of each other) weighted
        IPv4, IPv6, and CNAME results using 'addrs_v4', 'addrs_v6',
        and/or 'cnames'.
      Single result-type can be autodetected directly at the top
        level; addrs_v4, addrs_v6, and cnames sub-stanzas only
        necessary when including multiple types in one resource.
      group-weight work imported/reworked, allowing address groups to
        be weighted against each other whole.
      address and grouped-address modes now support 'multi'-mode for
        returning more than one item from the weighted set per response
        in various ways...
      up_thresh now supported, used as up_weight/total_weight ratio
        to determine upstream up/down retval for geoip/metafo use.
      TTL cutting like multifo: if any addr in a resource is not UP,
        TTL is cut in half.
      up_thresh, multi, and service_types now do cascading inheritance,
        can be specified/overridden at plugin-level, resource-level, and
        addrs_vN level.
    plugin_multifo:-----------------------
      'addrs' config stanza now deprecated
      IPv4 and IPv6 addresses can no longer be freely mixed; you can
        use one or the other at the top level of a resource (or in
        deprecated 'addrs' stanza), or split them into 'addrs_v4' and
        'addrs_v6' stanzas.
      up_thresh parameter added.
      up_thresh and service_types now do cascading inheritance all the
        way through and can be overridden at any level: plugin-level,
        resource-level, and addrs_vN level.
      Resources or addrs_vN stanzas can be shortcut-configured with
        just an array of IP addresses, if no params override necc at
        that layer and you don't care about the labels.
    plugin_simplefo:---------------------
      deprecated 'resources' stanza in favor of direct config
      IPv6 support as same-family failover pairs, supports dual
        families in one resource via optional sub-stanzas 'addrs_v4'
        and 'addrs_v6'.
      service_types inheritance all the way through as w/ multifo.
      Undocumented periodic stats syslog output removed.  Was just
        a plugin+libev code example, no longer necc.

1.5.12 - 2012-01-10
    This is intended to be feature-complete for a 1.6.0
      release in the near future, with the exception
      of adding some weighting support to plugin_geoip,
      which will require at least one more 1.5.x release...
    Listener port numbers are now part of the listen address
      in the config again, using ip:port form, with the port
      optional, and support for [ipv6]:port to work around
      the ambiguities.
    UDP recvmsg() failures now have a stats output
    Bugfix: UDP wasn't using control messages properly in the
      recvmmsg() (Linux 3.0+) case, which might have lead to
      incorrect response source addresses/interfaces in some
      rare configurations in the IPv6 case (or IPv4 any-addr case)
    plugin_geoip: 'map' location keys are now case-insensitive
    plugin_geoip: Multiple bugfixes for memory errors related
      to DYNC resources.
    plugin_static: Also needed DYNC memory error fixes
    Various small efficiency/correctness fixups

1.5.11 - 2012-01-03
    DYNA addresses now allowed for RHS of NS records
    New monitoring plugin "tcp_connect" added, which only checks
      for connect() success to a given port number.
    New global option "monitor_force_v6_up", to force permanent
      success for all monitored IPv6 resources, in a pinch if one
      of your DNS servers has no v6 access..
    Bugfix: gdnsd now displays IPv4 addresses correctly in
      syslog/stderr output on FreeBSD (and probably others that
      expect the user to use sa_len in a similar fashion).
    Plugin binary API version bumped to 8 due to a change to the
      anysin_t data type.  Plugins which were creating anysin_t
      data should read the update at the bottom of the
      gdnsd-plugin-api docs and set anysin_t.len correctly...
    Hopefully, there will be no need to run ldconfig on Linux
      after installation now.
    plugin_geoip changes:--------
    top-level "default" entry in map is now
      optional, was previously required.  Top-level default
      static ordering defaults to the original "datacenters" list.
    "map" now optional, defaults to an empty map
      with just the default default in place.
    new mode of operation dubbed "city-auto-mode",
      does automatic distance-based mapping somewhat like the
      old georeg plugin did.  Enabled via new map option
      "auto_dc_coords", requires City-level GeoIP data,
      allows special datacenter list "auto", which is the default
      top-level "default" entry in this mode.
    new map stanza 'nets' allows custom network
      mapping overrides by-address
    empty datacenter lists in maps/nets entries
      now allowed, which gives a nodata/noerror response.
    new map parameter 'geoip_db_v4_overlay', allows
      a separate IPv4 database to overlay the v4-like spaces of
      a primary IPv6 database (e.g. commercial Cityv4 for accuracy
      layered over GeoLiteCityv6 for v6 coverage).
    new per-resource option 'combined_failover'
      ensures v4+v6 answers always come from the same datacenter.
    removed unnec 254 limit on unique dclists per map
    GeoIP loading code optimized considerably

1.5.10 - 2011-12-22
    plugin_geoip: will now throw an error at config time if a map
      contains invalid country or continent codes (previously
      they would just be ignored and ineffective).
    edns-client-subnet scope masks will now be correct in the case
      of multiple dynamic lookups to different plugins/resources
      for the same request (smallest scope of the set).
    Core dnspacket code for additional-section rrsets refactored
      to fix some key deficiencies wrt rrs supplied by dynamic
      plugins.  Fixes several possible bugs related to multiple
      dynamic lookups in one request and/or dynamic additional-
      section rrsets.
    Delegations can now use out-of-bailiwick glue addresses.
      They're treated as fake data: never available for direct
      lookup, only supplied as part of glue additional data.
    Out-of-bailiwick glue information available to the server
      from other zonefiles will now also be included in NS
      responses, but only as optional additional records, not
      requiring TC if they don't fit.
    NAPTR no longer gets SRV additional-section rrs when the
      S-flag is present.  Both NAPTR (with the A-flag) and SRV
      still generate additional-section address records.  The
      complexity cost of supporting it has gotten too high and
      it's kind of a ridiculous thing to begin with.
    Fixed broken "make installcheck"
    The limit on additional-section rrsets that could possibly be
      added to a response packet used to be fixed at 256.  It is
      now configurable in the range 16-256, defaulting to 64, via
      the parameter "max_addtl_rrsets".
    The limit on a delegated subzone's glue NS rrsets used to
      be fixed at 32.  It now shares the same configurable limit
      as all other additional-section records (max_addtl_rrsets).

1.5.9 - 2011-12-20
    Service_type monitoring is now pluggable for additional/custom
      protocol support.  Existing service type defs will continue
      to work exactly as they did before with no changes.  Existing
      plugin API was extended to support this; all plugins can
      optionally do either or both roles (answer requests using
      resources monitored by any plugin, and/or monitor resources for
      any plugin).  Existing plugins should be updated to cleanly
      error on NULL argument to _load_config() to prevent startup crash
      if erroneously used as an auto-loaded monitoring plugin.
    New plugin "http_status" contains the previous functionality,
      and is the default if no monitoring plugin is specified.
    plugin_http_status: new service type parameter "ok_codes"
      allows an array of zero or more acceptable HTTP status codes.
      default is [ 200 ], which was the existing behavior.
    plugin_multifo: added service type to descriptive monitoring strings
    plugin_multifo: now supports multiple service_types per resource
    plugin_simplefo: added service type to descriptive monitoring strings
    plugin_simplefo: now supports multiple service_types per resource
    plugin_simplefo: bugfix: would crash near the end of "checkconf"
      due to other recent changes.
    plugin_geoip changes since 0.01-20111212:
      moved to main distribution
      Test infrastructure added to main test suite
      Handles corrupt databases more elegantly
      DYNC lookups that result in unqualified names should work now
      Now automatically synthesizes virtual resources for single-datacenter
        subsets.  In zonefiles, simply append "/dcname" to the resource name
        to get results only from the given datacenter (which still follow
        local_up_threshold rules).
      Support for multiple service types per resource (pessimistic: the worst
        status of the set is used for decision-making)
      String descriptions for monitored resource status now include service
        type information.

1.5.8 - 2011-12-12
    Mostly just backwards-compatible expansions of the plugin
      API to support further work on the geoip plugin.

1.4.x
    Bugfix: monitored IPv6 addresses were not being de-duplicated
      correctly.  Not critical, just causes extra monitoring queries.

1.5.7 - 2011-12-06
    edns-client-subnet support now defaults to on.
    Dropped experimental DNSCurve code.  Use a forwarder or an older
      release if you need it.  Adoption progress just isn't at a level
      where I want to keep the complexity for it in gdnsd's source code
      for 1.6.x+.
    The const-related source compatibility change noted in 1.5.6
      turned out to be the result of me misunderstanding my own code,
      and has been reverted.  There were no new source-level compat
      changes with API version 7 (so long as we all ignore 1.5.6, which
      only lasted a few days).
    Also, the plugin headers and API docs are updated to better explain
      dealing with the edns stuff.  Basically: plugins that previously
      paid attention to the DNS source address, even if they have no
      new code to explicitly handle edns-client-subnet, need an additional
      line of code under API V6 and higher to set result->edns_scope_mask
      from cinfo->edns_client_mask.

1.5.6 - 2011-12-03
    Make failure to set IPTOS_LOWDELAY non-fatal
    Plugin API version bumped to 7.  The changes are trivial vs previous
      dev release: just remove "const" from the cinfo argument of
      the resolve callbacks to clear up a minor source-level compat
      change, and rebuild against the new headers to fix a
      log_debug() binary incompatibility.

1.4.6 - 2011-12-03
    Fix per-listen-address "port" option parsing

1.5.5 - 2011-11-18
    Added sendmmsg() support for Linux 3.0+.  recvmmsg() is now only enabled
      alongside sendmmsg(), not separately for 2.6.34+ as before.
    edns_client_subnet option renamed to edns_client_subnet_DO_NOT_USE, to
      further discourage anyone using it other than for short-term testing.

1.4.5 - 2011-11-15
    Fixes for Issues 8 & 9, related to dynamic CNAME handling.  Issue
      8 in particular probably could have affected some scenarios
      with static CNAMEs as well, although there were no reports of it.

1.5.4 - 2011-06-03
    Bugfix for edns-client-subnet-00: misunderstood the spec, the "address" field
      is not always full-width, it is truncated to the source mask length, rounded
      to the nearest larger octet.
    Bugfix: formerr was incrementing the notimp stats counter instead of its own

1.5.3 - 2011-06-03
    getifaddrs() results for default interface scanning are now de-duplicated.
    IPv6 correctness tweak to support UDPv6 clients using Flow Labels (not
      sure if that ever happens in the real world, but this seems to be the
      RFC-correct thing to do here).
    msg_controllen is now reset to full buffer size between sendmsg()
      and subsequent recvmsg().
    Add --without-libcap configure argument to explicitly allow lack of libcap
      on Linux.  Fatal config error if not found on Linux otherwise.
    Add recvmmsg() status to configure summary.
    Supports draft edns-client-subnet-00 spec, disabled by default, enable
      with config option "edns_client_subnet => true".  Static responses
      set scope mask to zero, dynamic responses have full control of the
      response scope mask.  Only the "reflect" plugin takes advantage of
      the information so far.
    Plugin API:
      Prototype for the two resolve_dyn* functions updated to pass additional
        information from edns-client-subnet-00 draft or similar.
      Version bumped, external plugins must be modified and rebuilt
    Trivial plugins updated to match above:
      reflect plugin now accepts 4 different fixed "resource name" arguments
        at the zonefile level (dns, edns, best, both) for different reflection
        behaviors related to the above (default is "best").
    Stats tracking/logging/formatting:
      DNSCurve stats no longer output for non-DNSCurve builds
      "udp_edns" stat replaced by "edns" stat (includes TCP EDNS queries)
      "edns_clientsub" stat added
      "formerr" stat added

1.5.2 - 2011-05-18
    Bugfixes for multifo and IPv6 monitoring in general
    Change fatal late-bind errors to only kill the affected listening
      thread (with a long error message), not the rest of the daemon.
    Use IP_PKTINFO/IPV6_RECVPKTINFO/IP_RECVDSTADDR to fix any-address
      UDP listening on most platforms, make explicit any-address config
      fatal on platforms that don't have the applicable sockopt.

1.5.1 - 2011-05-17
    Start of a new development/testing series
    Debug builds now send assert() failures to syslog when daemonized
    Stderr logging output now contains gettid() thread id on Linux
    New zonefile directives: $ADDR_LIMIT_V4 and $ADDR_LIMIT_V6
    plugin_multifo: support IPv6 addresses
    Listen-address config changes:
      new top-level options "dns_port" and "http_port" set the default
        port numbers (default 53 ane 3506 as before).
      per-listener "port" option changes the DNS port at that level
      "@NNNNN" suffix on listen addresses to specify port number
        is no longer supported/allowed.
      Addresses can be in any numeric format supported by the
        getaddrinfo() interface on your host (including IPv6
        interface suffixes).
      Compile-time IPv6 support can no longer be disabled.
      With no explicit listen addresses specified, the default
        behavior is to enumerate all configured IPv4 and IPv6
        network interfaces via getifaddrs() and spawn separate
        listeners for each.
      Optional late binding support for listening on addresses which
        are not available at start time, via the new config option
        "late_bind_secs".  Note this comes with some privileges
        caveats, and support for overcoming them automatically on
        Linux hosts with libcap available at configure time.

trunk (released there as part of 1.4.5):
    plugin_multifo: if no "addrs" config was present for a given
      resource, gdnsd would crash on startup with a NULL pointer
      deref.  Fixed to give a fatal error instead.

1.4.4 - 2011-02-16
    Embedded libev upgraded to 4.04
    The code that wipes per-iothread secret keys for DNSCurve
      on shutdown wasn't wiping enough data, which leaves a small
      chance a local attacker could recover partial secret key
      data from those memory pages after a daemon restart somehow
      (probably pretty impractical on most systems though).  Only
      affects DNSCurve testers obviously.

1.4.3 - 2011-02-06
    Fixed a possible bug (wrong error msg and/or crash) on startup
      in some long CNAME chain scenarios
    Fixed a bug in the multifo plugin that probably broke it pretty
      badly for multiple resource definitions.
    Enabled automake "silent-mode" build output by default (makes
      it less likely to miss warnings in the line noise)

1.4.2 - 2011-02-03
    Fix for Issue #3: When IPv6 support is compiled in but disabled
      at the operating system level at runtime, and no explicit
      listen-address has been specified, failure to create default
      v6 sockets should not prevent a successful start.

1.4.1 - 2011-01-28
    Fixed a small buffer size bug for the html stats output buffer.
    Monitored resources are now de-duplicated based on service type
      and address.  This was always intended, but the lack of it
      slipped through the cracks unnoticed until recently.
    Added new trivial plugin "multifo" for multi-address all-active
      failover groups.

1.4.0 - 2011-01-21
    Add "debug" option to enable debugging log output in debugging
      builds of the daemon (previously, the debug output was
      unconditional, now it defaults off).
    Add "priority" option for setting process priority, defaults
      to -11 if started as root, or no-op if not.
    Fixed a small memory bug found by valgrind (probably would
      have never been noticed on real machines).
    Embedded libev upgraded to 4.03

1.3.6 - 2011-01-06
    Removed bundled NaCl source from gdnsd.  DNSCurve users will
      need to fetch/build/install NaCl on their own.
    Some internal refactoring related to daemonization, logging,
      and security.  Little to no practical runtime impact.
    Added example initscript for CentOS/RHEL from Scott Cameron
    Various trivialities.

1.3.5 - 2010-12-28
    Merged in dynamic CNAME support for plugins, from Jay Reitz
    Plugin API upgraded in light of the above, version bumped,
      some changes require at least minor source tweaks in any
      existing plugins.  A lot of serious refactoring and expansion
      of the API happened since 1.3.4, includes adding a suite of
      support funcs for dealing with the internal "dname" domainname
      data type.
    Various dname-related code in the core (zonefile scanning, config
      parsing, etc) refactored to re-use the new dname API functions
      available to plugin code from libgdnsd, reducing code
      size/complexity and probably squashing a few unknown bugs.
    New user-level config parameter max_cname_depth, enforced at
      config-time and run-time as applicable (static vs dynamic).
    Fixed the protoent-caching (/etc/protocols vs chroot) stuff once
      and for all correctly.
    Various optimizations and correctness tweaks for the TCP DNS code.
      None of the fixes are production-critical enough to warrant a
      backport.
    Raise the default response buffer to 16K.  This is still a reasonably
      small value, but makes it even less likely anyone will need to futz
      with response buffer config for unusual datasets.
    A, AAAA, NS, and PTR RRsets are now rotated to a new pseudo-random
      starting point for each response packet.
    Autotools/libtool upgraded to latest.
    Embedded libev upgraded to 4.01.
    Various trivial improvements.

1.3.4 - 2010-06-28
    Trivial bugfix related to recvmmsg(), probably broke compiles on most
      platforms other than Linux 2.6.33+.
    Improved keycache eviction algorithm
    Major internal change: gdnsd no longer attempts to auto-size the packet
      buffers to the size of your largest RR-set(s).  It simply defaults the
      buffer to 4K, which is fine for just about everyone.  There's a new
      config option "max_response" if you need to increase it in order to
      do something (probably something silly).  This removes a lot of
      needless complexity and startup delay for everyone that has normal,
      sane DNS data, and makes some new features easier to implement.  See
      the gdnsd.config manpage for more details.

1.3.3 - 2010-06-22
    recvmmsg() support for Linux 2.6.34+
    New global and per-listen-address options: udp_recv_width, udp_rcvbuf,
      udp_sndbuf.
    Bugfix: The documented options udp_keycache_bits and tcp_keycache_bits
      weren't being accepted by the config code, now they are.
    Bugfix: a really bad bug in the keycache code, which would eventually
      throw an I/O thread into an infinite loop after enough unique client
      keys had been seen.  Thanks to whoever pointed this out by spamming my
      public test instances with random keys :).

1.3.2 - 2010-06-21
    Fixed a memory bug in the noncex generator code.  Effect was
      writing 4 bytes past the end of a malloc and sub-par noncex
      generation.

1.3.1 - 2010-06-20
    DNSCurve, with multiple keys, per-address keys, nonce separation,
      and caching of precomputed secrets with recurring clients.  A
      new helper program, gdnsd-curvekey, generates new private keys
      and displays public key labels for private keys.  DNSCurve is
      disabled by default.  The configure argument --with-nacl enables
      it.
    Plugin API changes: gdnsd_monio_add() has gone away, and the
      function prototype for the load_config() callback has changed.
      If your plugin wasn't using gdnsd_monio_add() before, you simply
      need to update the load_config() return value and return NULL.  If
      you were - the data you were passing to gdnsd_monio_add() is now
      passed to gdnsd via load_config()'s return value.
    Per-address listener options for TCP parameters (max clients, timeout).
    New option to disable TCP DNS completely (globally and/or per-address).
    New configure flag --enable-lowmem switches a few tradeoffs in
      the source around, resulting in a smaller binary and lower memory
      usage at runtime.  This is mostly intended for embedded targets.
    Lack of IPv6 socket support is no longer autodetected at configure time.
      If you wish to disable IPv6 socket support (for compatibility
      or other reasons), do so explicitly with --disable-ipv6
    Our autotools stuff now supports the cross-compilation of gdnsd.
      Successfully tested with an x86_64 -> mips32r2 cross-compile.
      Note that because of the NaCl library, DNSCurve support cannot
      be cross-compiled at this time.
    libvscf was folded back into the main gdnsd source, and is no
      longer a separate dependency.
    Slight config syntax change for listen and http_listen:
      The default (if no listen specs at all) is still the same, which
      is to listen on both v4 and v6 any-addresses at the default port.
      However, the IP part of an explicit listen spec is no longer
      optional.  Previously, @1234 would listen to port 1234 on
      both 0.0.0.0 and ::.  Now it's a configuration error, and you must
      explicitly use the list [ 0.0.0.0@1234, "::@1234" ] to get the
      same effect.
    Many smaller (in some cases, larger but less noteworthy) improvements.

1.2.x trunk unreleased (no need yet)...
    A few error messages updated for clarity
    Some minor fixups to the HTML stats output

1.2.0 - 2010-05-29
    Start of a new stable release series.
    No real change from 1.1.2.

1.1.2 - 2010-05-24
    Work around a libtool bug that was causing the trivial plugins
      to link against the dlopen lib when they shouldn't.
    A few more minor internal optimizations and changes.  Traded
      a small memory size increase (2-3%) for better cache locality,
      among other things.
    A few changes to the plugin API, some source-incompatible with
      previous versions.  API version bumped to 3.
    Some plugin API documentation added as gdnsd-plugin-api(3).
    The trivial "simplefo" plugin's config syntax has changed slightly,
      and its code now provides a good example of full API use.

1.1.1 - 2010-05-08
    Several portability improvements. Works for FreeBSD, OpenBSD,
      OSX (Snow Leopard), OpenSolaris.  Works with at least some
      gcc3 versions, works on Sun's C compiler as well.
    The listen, http_listen, and plugin_search_path config options
      now accept single values directly (you don't have to make an
      array of size one).
    Explicit support for the NAPTR resource record.
    Generic support for all other types via RFC3597-style RRs.
    New config option "strict_data".  If set to false, many zone data
      validation errors which aren't critical to functioning correctly
      will generate only warnings.  If set to true (the default), they
      will generate fatal errors.  All warnings/error output generated by
      checks which are controlled by "strict_data" have a "strict_data:"
      prefix in the message itself, so that you know you can control
      the behavior of these.
    Subzones are now allowed in the general case, which means you can
      serve separate zones from separate files with their own SOAs for
      both example.com and foo.example.com.  This interacts correctly
      with delegations, but any overlap in the parent will be ignored.
    In cases where a daemon is being started, any initial stderr output
      will now be duplicated to syslog as well, so that the
      post-daemonization syslog messages have correct leading context.
    The listen queue backlog for the TCP DNS code now scales with the
      user-supplied tcp_clients_per_socket.
    The embedded stats http server has had a few fixes: it now sends
      Content-Length and lingers properly to avoid server-side TIME_WAIT,
      and it now sends proper 404's for URLs other than /csv and /.  It
      still only supports the GET method and will return 404's for any
      other method as if they were failed GETs.
    The version requirements for the testsuite's perl module dependencies
      have been lowered.
    The arbitrary 16KB packet size limit beyond which we elided all
      non-glue additional records has been lifted.
    Various testsuite improvements
    Various efficiency/performance improvements
    Various configure/build process improvements

1.0.4 - 2010-05-01
    bugfix: removed accidental "static" keyword from a function-scope
      variable in dnspacket.c, which caused unintended storage sharing
      between multiple DNS threads and could have lead to incorrect
      responses if the threads stepped on each other here.  Probably a
      minor thread performance issue as well.  Never observed the bug
      in practice AFAIK, but it could happen for someone with lots of
      traffic over two or more sockets.
    bugfix: in the case of a delegation with a glued NS record at the
      delegation point iself (e.g. "subzone NS subzone"), the delegation
      point would be completely ignored, returning NXDOMAIN instead of
      delegation responses.  It now returns the correct responses.

1.0.3 - 2010-04-18
    Fixed a minor TCP DNS bug that could, under certain circumstances,
      cause conns to needlessly time out instead of sending response data.
      Triggering this bug to begin with is considered unlikely.
    Server was refusing to start (complaining of a possible internal bug,
      which was true) when a zone had a CNAME which pointed to a non-
      existent name in the same zone (NXDOMAIN).  This case is now fixed,
      and allowed with just a warning.

1.0.2 - 2010-04-08
    Corrected the text of an error message
    Fixed a possible server<->server DoS attack (between gdnsd and other
        vendors, probably hurting them more than us) triggered by spoofed
        traffic that Scott Cameron found.  Bottom line: don't send error
        responses to "requests" that have the QR bit set.

1.0.1 - 2010-04-04
    Some updates to documentation, fixes to broken examples
    Two minor startup-time memory leaks fixed (neither grew at runtime).
    Some minor updates to the test suite infrastructure to (a) fix
        a bug with improper shutdowns of the daemon being tested, and (b)
        cope better with running the testsuite under tools like valgrind.

1.0.0 - 2010-04-02
    First stable release of the new code.
        - All 1.0.x follow-ons will be bugfix-only and come from trunk.
        - branches/current is where new dev happens (1.1.x unstable series).
    One more trivial sprintf() args fix, extra argument, no real impact.

0.9.2 - 2010-04-01
    One more sprintf() args bugfix
    Fixed a bug where if there was no "options" statement in the config
        file at all, the default listeners would not be started.

0.9.1 - 2010-03-30
    A number of sprintf() format/args bugs cleaned up.  All of the ones
        that were capable of causing a crash were in log_fatal() messages
        that occur during startup though, which are abort() branches anyways.
    Several other minor source cleanups that have little real world effect

0.9.0 - 2010-03-28
    Version scheme changed! Always 3 parts: X.Y.Z
        If Y is odd, this is an unstable development series
        If Y is even, this is a stable release series
        All stable series releases with Z > 0 contain only bugfixes
    0.9.Z will be used to finish this beta series off, with the
        first stable release becoming 1.0.0
    Now uses accept4() if available
    Various error message improvements
    Various docs updates

0.67b - 2010-03-26
    Fourth beta release...
    Initialize the uninitialized msghdr fields for recvmsg()/sendmsg()
    Some changes to the content and level of some error / warning messages
    Some small optimizations

0.66b - 2010-03-25
    Third beta release...
    Some minor efficiency improvements in the UDP network code.
    Another layer of chroot()+syslog() timezone fixups for some
        versions/vendors of glibc, with docs on how to workaround
        any such issue that still remains.
    Various insignificant doc/errmsg/comment fixups.

0.65b - 2010-03-23
    Second beta release...
    Fixed a bug that lead to erroneous and ignorable error messages when using
        the lpe_on/lpe_off arguments.
    Server now advertises a buffer of 4096 instead of 512 in EDNS0 responses.
    Create the default chroot directory at install time.
    Directory perms for the chroot directory relaxed slightly, doesn't change
        security, prevents arguing over perms with system management tools in
        some cases.
    The libev API is now correctly exported to the plugins at runtime.
    The trivial http server used by the monio parts of the testsuite now
        correctly ignores SIGPIPE.
    configure.ac: check for Test::More and Perl IPv6 modules for the testsuite.
    Test suite now checks at runtime for Perl IPv6 support.

0.64b - 2010-03-21
    First beta release of the new refactor.
    Remove sorting of MX/SRV records based on priority, etc.
        They now appear in answer sections in zonefile order.
    Stats served over HTTP are now only recalculated at most once
        per second by default, regardless of query rate.  This can
        be changed via the new bool config option "realtime_stats".
    Added reporting of server type as a TXT record containing
        just "gdnsd" in response to any CHAOS-class query.
    Numerous improvements to the testsuite infrastructure.
    Test coverage of the core DNS query parsing and response
        generation code is now 100% for all practical purposes.
        There are two uncovered branch destinations according to
        gcov, but they are currently logically unreachable via
        any combination of zonefile/network input.

0.63a - 2010-03-16
    Fourth alpha release.
    Removed config option "warn_512" (was broken, too expensive to fix)
    Removed config options "udp_threads_per_socket" and "tcp_threads".
       Both varieties are now fixed at one thread per socket, after much
       testing and internal debate.
    Various smaller fixups, none terribly critical.

0.62a - 2010-03-12
    Third alpha release.
    Bugfix: syslog() output was not working when daemonized
    Bugfix: monio code was not supplying default port 80 for
      user-defined service_types
    Fix a bug related to getprotobyname() in the monio code when
      chroot()-ing.
    Fix a bug that broke building on hosts without runtime
      IPv6 listening support

0.61a - 2010-03-12
    Some docs cleanups (and a doc-related "make clean" bugfix)
    Fix a bug with syslog() output timezone reverting to UTC
      after the daemon chroot()'s (we now tzset() before chroot()).

0.60a - 2010-03-11
    Large refactor, first alpha tarball release

0.10 - 2009-06-09
    Quick testsuite fixup, stupid error using SO_REUSEPORT,
      which broke testing on Linux

0.09 - 2009-06-09
    added DNS client IP reflection feature for debugging
      real-world issues with client location info.
    fixed obscure testsuite issue with http port reuse
    libev updated to 3.6

0.08 - 2009-03-12
    libev updated to 3.53
    cfgdnsd was failing to enforce a correct (complete)
        datacenter list for location override specifications
    Docs updates
    Fixed a bug in the dnsdb hash statistics reported at
        startup (max/avg bucket depths wrong).

0.07 - 2009-01-12
    Fix a cfgdnsd bug triggered in the case of a resource
        existing at less than all datacenters.
    Don't SHUT_WR on monitoring sockets when done writing,
        confuses some servers.
    Fix a build-time issue that would break building on macos
        with default case-sensitive FS.
    Some makefile fixups
    Removed pidfile from chroot dir, made chroot dir root-owned
        and read-only, moved pidfile unlink to initscript

0.06 - 2008-12-22
    Fixed a bug in the geodns address selection code that would
        have resulted in the wrong datacenter returned in many
        cases (and added a related test).
    Support HTTP/1.1 responses to HTTP/1.0 requests when monitoring
        HTTP resources.
    -m (disable mlockall()) commandline option replaced with
        -M (enable mlockall()), changing the default behavior.
    Docs updated to remind about mlockall + ulimits, and code added
        to die on very small memlock ulimit, or log info otherwise.
    libev updated to 3.49

0.05 - 2008-07-08
    fixed a bug where gdnsd would fail an assertion (or crash in
       NDEBUG builds) due to the code's failure to anticipate non-alpha
       chars in GeoIP country codes (A1 and A2 special "country" codes)
    fixed a warning on Mac
    fixed a warning w/ gcc-4.1

0.04 - 2008-06-16
    changed "max_tcp_clients_per_thread" option to "max_tcp_clients"
    removed num_{udp|tcp}_threads options
    changed tcp to one fixed thread for all sockets
    changed udp threads to blocking thread-per-socket

0.03 - 2008-06-11
    some minor efficiency tweaks
    added the ability to have multiple glue addresses for a given NS RR
    fixed pathologically slow cfgdnsd execution with large delegation zones
    fixed a bug with PTR RRsets that have more than one RR
    fixed a bug in the hash table statistics reported at daemon startup
    libev updated

0.02 - 2008-06-09
    Initial public release<|MERGE_RESOLUTION|>--- conflicted
+++ resolved
@@ -1,9 +1,3 @@
-<<<<<<< HEAD
-2.1.2 - 2015-05-06
-    * Cherrypicked manpage title bugfix from v2.2.0 - (was f7672493 there)
-      (Because newer perl pod2man commands fail completely without
-      a valid title)
-=======
 2.2.0 - 2014-12-30
   *** Bugfixes:
     * fix for zero-length configuration strings causing assertion failure
@@ -65,7 +59,6 @@
       detected at all, to give more options for how packagers handle things.
     * Minor plugin API updates (most would just need a recompile).
     * A number of less-visible refactorings for quality and/or performance.
->>>>>>> d5341681
 
 2.1.1 - 2014-12-30
   *** Bugfixes backported from master branch:
